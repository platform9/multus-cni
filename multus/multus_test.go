// Copyright (c) 2017 Intel Corporation
//
// Licensed under the Apache License, Version 2.0 (the "License");
// you may not use this file except in compliance with the License.
// You may obtain a copy of the License at
//
//     http://www.apache.org/licenses/LICENSE-2.0
//
// Unless required by applicable law or agreed to in writing, software
// distributed under the License is distributed on an "AS IS" BASIS,
// WITHOUT WARRANTIES OR CONDITIONS OF ANY KIND, either express or implied.
// See the License for the specific language governing permissions and
// limitations under the License.
//

package main

import (
	"context"
	"encoding/json"
	"fmt"
	"io/ioutil"
	"os"
	"path/filepath"
	"reflect"
	"strings"
	"testing"

	"github.com/containernetworking/cni/pkg/skel"
	cnitypes "github.com/containernetworking/cni/pkg/types"
<<<<<<< HEAD
	"github.com/containernetworking/cni/pkg/types/020"
=======
	types020 "github.com/containernetworking/cni/pkg/types/020"
	current "github.com/containernetworking/cni/pkg/types/current"
>>>>>>> 8c76fd62
	cniversion "github.com/containernetworking/cni/pkg/version"
	"github.com/containernetworking/plugins/pkg/ns"
	"github.com/containernetworking/plugins/pkg/testutils"
	"github.com/intel/multus-cni/k8sclient"
	"github.com/intel/multus-cni/logging"
	testhelpers "github.com/intel/multus-cni/testing"
	"github.com/intel/multus-cni/types"

	. "github.com/onsi/ginkgo"
	. "github.com/onsi/gomega"
)

func TestMultus(t *testing.T) {
	RegisterFailHandler(Fail)
	RunSpecs(t, "multus")
}

type fakePlugin struct {
	expectedEnv    []string
	expectedConf   string
	expectedIfname string
	result         cnitypes.Result
	err            error
}

type fakeExec struct {
	cniversion.PluginDecoder

	addIndex int
	delIndex int
	plugins  []*fakePlugin
}

func (f *fakeExec) addPlugin(expectedEnv []string, expectedIfname, expectedConf string, result *current.Result, err error) {
	f.plugins = append(f.plugins, &fakePlugin{
		expectedEnv:    expectedEnv,
		expectedConf:   expectedConf,
		expectedIfname: expectedIfname,
		result:         result,
		err:            err,
	})
}

func (f *fakeExec) addPlugin020(expectedEnv []string, expectedIfname, expectedConf string, result *types020.Result, err error) {
	f.plugins = append(f.plugins, &fakePlugin{
		expectedEnv:    expectedEnv,
		expectedConf:   expectedConf,
		expectedIfname: expectedIfname,
		result:         result,
		err:            err,
	})
}

func matchArray(a1, a2 []string) {
	Expect(len(a1)).To(Equal(len(a2)))
	for _, e1 := range a1 {
		found := ""
		for _, e2 := range a2 {
			if e1 == e2 {
				found = e2
				break
			}
		}
		// Compare element values for more descriptive test failure
		Expect(e1).To(Equal(found))
	}
}

// When faking plugin execution the ExecPlugin() call environ is not populated
// (while it would be for real exec). Filter the environment variables for
// CNI-specific ones that testcases will care about.
func gatherCNIEnv() []string {
	filtered := make([]string, 0)
	for _, env := range os.Environ() {
		if strings.HasPrefix(env, "CNI_") {
			filtered = append(filtered, env)
		}
	}
	return filtered
}

func (f *fakeExec) ExecPlugin(ctx context.Context, pluginPath string, stdinData []byte, environ []string) ([]byte, error) {
	cmd := os.Getenv("CNI_COMMAND")
	var index int
	switch cmd {
	case "ADD":
		Expect(len(f.plugins)).To(BeNumerically(">", f.addIndex))
		index = f.addIndex
		f.addIndex++
	case "DEL":
		Expect(len(f.plugins)).To(BeNumerically(">", f.delIndex))
		index = len(f.plugins) - f.delIndex - 1
		f.delIndex++
	default:
		// Should never be reached
		Expect(false).To(BeTrue())
	}
	plugin := f.plugins[index]

	GinkgoT().Logf("[%s %d] exec plugin %q found %+v\n", cmd, index, pluginPath, plugin)

	if plugin.expectedConf != "" {
		Expect(string(stdinData)).To(MatchJSON(plugin.expectedConf))
	}
	if plugin.expectedIfname != "" {
		Expect(os.Getenv("CNI_IFNAME")).To(Equal(plugin.expectedIfname))
	}

	if len(plugin.expectedEnv) > 0 {
		cniEnv := gatherCNIEnv()
		for _, expectedCniEnvVar := range plugin.expectedEnv {
			Expect(cniEnv).Should(ContainElement(expectedCniEnvVar))
		}
	}

	if plugin.err != nil {
		return nil, plugin.err
	}

	resultJSON, err := json.Marshal(plugin.result)
	Expect(err).NotTo(HaveOccurred())
	return resultJSON, nil
}

func (f *fakeExec) FindInPath(plugin string, paths []string) (string, error) {
	Expect(len(paths)).To(BeNumerically(">", 0))
	return filepath.Join(paths[0], plugin), nil
}

var _ = Describe("multus operations", func() {
	var testNS ns.NetNS
	var tmpDir string
	resultCNIVersion := "0.4.0"

	BeforeEach(func() {
		// Create a new NetNS so we don't modify the host
		var err error
		testNS, err = testutils.NewNS()
		Expect(err).NotTo(HaveOccurred())
		os.Setenv("CNI_NETNS", testNS.Path())
		os.Setenv("CNI_PATH", "/some/path")

		tmpDir, err = ioutil.TempDir("", "multus_tmp")
		Expect(err).NotTo(HaveOccurred())
	})

	AfterEach(func() {
		Expect(testNS.Close()).To(Succeed())
		os.Unsetenv("CNI_PATH")
		os.Unsetenv("CNI_ARGS")
		err := os.RemoveAll(tmpDir)
		Expect(err).NotTo(HaveOccurred())
	})

	It("executes delegates", func() {
		args := &skel.CmdArgs{
			ContainerID: "123456789",
			Netns:       testNS.Path(),
			IfName:      "eth0",
			StdinData: []byte(`{
<<<<<<< HEAD
    "name": "node-cni-network",
    "type": "multus",
    "defaultnetworkfile": "/tmp/foo.multus.conf",
    "defaultnetworkwaitseconds": 3,
    "delegates": [{
        "name": "weave1",
        "cniVersion": "0.2.0",
        "type": "weave-net"
    },{
        "name": "other1",
        "cniVersion": "0.2.0",
        "type": "other-plugin"
    }]
}`),
		}

=======
	    "name": "node-cni-network",
	    "type": "multus",
	    "defaultnetworkfile": "/tmp/foo.multus.conf",
	    "defaultnetworkwaitseconds": 3,
	    "delegates": [{
	        "name": "weave1",
	        "cniVersion": "0.2.0",
	        "type": "weave-net"
	    },{
	        "name": "other1",
	        "cniVersion": "0.2.0",
	        "type": "other-plugin"
	    }]
	}`),
		}

		logging.SetLogLevel("verbose")

>>>>>>> 8c76fd62
		// Touch the default network file.
		configPath := "/tmp/foo.multus.conf"
		os.OpenFile(configPath, os.O_RDONLY|os.O_CREATE, 0755)

		fExec := &fakeExec{}
		expectedResult1 := &types020.Result{
			CNIVersion: "0.2.0",
			IP4: &types020.IPConfig{
				IP: *testhelpers.EnsureCIDR("1.1.1.2/24"),
			},
		}
		expectedConf1 := `{
	    "name": "weave1",
	    "cniVersion": "0.2.0",
	    "type": "weave-net"
	}`
		fExec.addPlugin020(nil, "eth0", expectedConf1, expectedResult1, nil)

		expectedResult2 := &types020.Result{
			CNIVersion: "0.2.0",
			IP4: &types020.IPConfig{
				IP: *testhelpers.EnsureCIDR("1.1.1.5/24"),
			},
		}
		expectedConf2 := `{
	    "name": "other1",
	    "cniVersion": "0.2.0",
	    "type": "other-plugin"
	}`
		fExec.addPlugin020(nil, "net1", expectedConf2, expectedResult2, nil)

		os.Setenv("CNI_COMMAND", "ADD")
		os.Setenv("CNI_IFNAME", "eth0")
		result, err := cmdAdd(args, fExec, nil)
		Expect(err).NotTo(HaveOccurred())
		Expect(fExec.addIndex).To(Equal(len(fExec.plugins)))
		r := result.(*types020.Result)
		// plugin 1 is the masterplugin
		Expect(reflect.DeepEqual(r, expectedResult1)).To(BeTrue())

		os.Setenv("CNI_COMMAND", "DEL")
		os.Setenv("CNI_IFNAME", "eth0")
		err = cmdDel(args, fExec, nil)
		Expect(err).NotTo(HaveOccurred())
		Expect(fExec.delIndex).To(Equal(len(fExec.plugins)))

		// Cleanup default network file.
		if _, errStat := os.Stat(configPath); errStat == nil {
			errRemove := os.Remove(configPath)
			Expect(errRemove).NotTo(HaveOccurred())
		}
<<<<<<< HEAD

	})

	It("executes delegates and cleans up on failure", func() {
		expectedConf1 := `{
    "name": "weave1",
    "cniVersion": "0.2.0",
    "type": "weave-net"
}`
		expectedConf2 := `{
    "name": "other1",
    "cniVersion": "0.2.0",
    "type": "other-plugin"
}`
		args := &skel.CmdArgs{
			ContainerID: "123456789",
			Netns:       testNS.Path(),
			IfName:      "eth0",
			StdinData: []byte(fmt.Sprintf(`{
    "name": "node-cni-network",
    "type": "multus",
    "defaultnetworkfile": "/tmp/foo.multus.conf",
    "defaultnetworkwaitseconds": 3,
    "delegates": [%s,%s]
}`, expectedConf1, expectedConf2)),
		}

		// Touch the default network file.
		configPath := "/tmp/foo.multus.conf"
		os.OpenFile(configPath, os.O_RDONLY|os.O_CREATE, 0755)

		fExec := &fakeExec{}
		expectedResult1 := &types020.Result{
			CNIVersion: "0.2.0",
			IP4: &types020.IPConfig{
				IP: *testhelpers.EnsureCIDR("1.1.1.2/24"),
			},
		}
		fExec.addPlugin(nil, "eth0", expectedConf1, expectedResult1, nil)

		// This plugin invocation should fail
		err := fmt.Errorf("expected plugin failure")
		fExec.addPlugin(nil, "net1", expectedConf2, nil, err)

		os.Setenv("CNI_COMMAND", "ADD")
		os.Setenv("CNI_IFNAME", "eth0")
		_, err = cmdAdd(args, fExec, nil)
		Expect(fExec.addIndex).To(Equal(2))
		Expect(fExec.delIndex).To(Equal(2))
		Expect(err).To(MatchError("Multus: Err adding pod to network \"other1\": Multus: error in invoke Delegate add - \"other-plugin\": expected plugin failure"))

		// Cleanup default network file.
		if _, errStat := os.Stat(configPath); errStat == nil {
			errRemove := os.Remove(configPath)
			Expect(errRemove).NotTo(HaveOccurred())
		}

	})

	It("executes delegates with interface name and MAC and IP addr", func() {
		podNet := `[{"name":"net1",
			 "interface": "test1",
			 "ips":"1.2.3.4/24"},
		{"name":"net2",
		 "mac": "c2:11:22:33:44:66",
		 "ips": "10.0.0.1"}
]`
		fakePod := testhelpers.NewFakePod("testpod", podNet, "")
		net1 := `{
	"name": "net1",
	"type": "mynet",
	"cniVersion": "0.2.0"
}`
		net2 := `{
	"name": "net2",
	"type": "mynet2",
	"cniVersion": "0.2.0"
}`
		args := &skel.CmdArgs{
			ContainerID: "123456789",
			Netns:       testNS.Path(),
			IfName:      "eth0",
			Args:        fmt.Sprintf("K8S_POD_NAME=%s;K8S_POD_NAMESPACE=%s", fakePod.ObjectMeta.Name, fakePod.ObjectMeta.Namespace),
			StdinData: []byte(`{
    "name": "node-cni-network",
    "type": "multus",
    "kubeconfig": "/etc/kubernetes/node-kubeconfig.yaml",
    "delegates": [{
        "name": "weave1",
        "cniVersion": "0.2.0",
        "type": "weave-net"
    }]
}`),
		}

		fExec := &fakeExec{}
		expectedResult1 := &types020.Result{
			CNIVersion: "0.2.0",
			IP4: &types020.IPConfig{
				IP: *testhelpers.EnsureCIDR("1.1.1.2/24"),
			},
		}
		expectedConf1 := `{
    "name": "weave1",
    "cniVersion": "0.2.0",
    "type": "weave-net"
}`
		fExec.addPlugin(nil, "eth0", expectedConf1, expectedResult1, nil)
		fExec.addPlugin([]string{"CNI_ARGS=IgnoreUnknown=true;IP=1.2.3.4/24"}, "test1", net1, &types020.Result{
			CNIVersion: "0.2.0",
			IP4: &types020.IPConfig{
				IP: *testhelpers.EnsureCIDR("1.1.1.3/24"),
			},
		}, nil)
		fExec.addPlugin([]string{"CNI_ARGS=IgnoreUnknown=true;MAC=c2:11:22:33:44:66;IP=10.0.0.1"}, "net2", net2, &types020.Result{
			CNIVersion: "0.2.0",
			IP4: &types020.IPConfig{
				IP: *testhelpers.EnsureCIDR("1.1.1.4/24"),
			},
		}, nil)

		fKubeClient := testhelpers.NewFakeKubeClient()
		fKubeClient.AddPod(fakePod)
		fKubeClient.AddNetConfig(fakePod.ObjectMeta.Namespace, "net1", net1)
		fKubeClient.AddNetConfig(fakePod.ObjectMeta.Namespace, "net2", net2)

		os.Setenv("CNI_COMMAND", "ADD")
		os.Setenv("CNI_IFNAME", "eth0")
		result, err := cmdAdd(args, fExec, fKubeClient)
		Expect(err).NotTo(HaveOccurred())
		Expect(fExec.addIndex).To(Equal(len(fExec.plugins)))
		Expect(fKubeClient.PodCount).To(Equal(2))
		Expect(fKubeClient.NetCount).To(Equal(2))
		r := result.(*types020.Result)
		// plugin 1 is the masterplugin
		Expect(reflect.DeepEqual(r, expectedResult1)).To(BeTrue())
	})

	It("executes delegates and kubernetes networks", func() {
		fakePod := testhelpers.NewFakePod("testpod", "net1,net2", "")
		net1 := `{
	"name": "net1",
	"type": "mynet",
	"cniVersion": "0.2.0"
}`
		net2 := `{
	"name": "net2",
	"type": "mynet2",
	"cniVersion": "0.2.0"
}`
		net3 := `{
	"name": "net3",
	"type": "mynet3",
	"cniVersion": "0.2.0"
}`
=======
	})

	It("executes delegates given faulty namespace", func() {
		args := &skel.CmdArgs{
			ContainerID: "123456789",
			Netns:       "fsdadfad",
			IfName:      "eth0",
			StdinData: []byte(`{
	    "name": "node-cni-network",
	    "type": "multus",
	    "defaultnetworkfile": "/tmp/foo.multus.conf",
	    "defaultnetworkwaitseconds": 3,
	    "delegates": [{
	        "name": "weave1",
	        "cniVersion": "0.2.0",
	        "type": "weave-net"
	    },{
	        "name": "other1",
	        "cniVersion": "0.2.0",
	        "type": "other-plugin"
	    }]
	}`),
		}
		// Netns is given garbage value

		// Touch the default network file.
		configPath := "/tmp/foo.multus.conf"
		os.OpenFile(configPath, os.O_RDONLY|os.O_CREATE, 0755)

		fExec := &fakeExec{}
		expectedResult1 := &types020.Result{
			CNIVersion: "0.2.0",
			IP4: &types020.IPConfig{
				IP: *testhelpers.EnsureCIDR("1.1.1.2/24"),
			},
		}
		expectedConf1 := `{
	    "name": "weave1",
	    "cniVersion": "0.2.0",
	    "type": "weave-net"
	}`
		fExec.addPlugin020(nil, "eth0", expectedConf1, expectedResult1, nil)

		expectedResult2 := &types020.Result{
			CNIVersion: "0.2.0",
			IP4: &types020.IPConfig{
				IP: *testhelpers.EnsureCIDR("1.1.1.5/24"),
			},
		}
		expectedConf2 := `{
	    "name": "other1",
	    "cniVersion": "0.2.0",
	    "type": "other-plugin"
	}`
		fExec.addPlugin020(nil, "net1", expectedConf2, expectedResult2, nil)

		os.Setenv("CNI_COMMAND", "ADD")
		os.Setenv("CNI_IFNAME", "eth0")
		result, err := cmdAdd(args, fExec, nil)
		Expect(err).NotTo(HaveOccurred())
		Expect(fExec.addIndex).To(Equal(len(fExec.plugins)))
		r := result.(*types020.Result)
		// plugin 1 is the masterplugin
		Expect(reflect.DeepEqual(r, expectedResult1)).To(BeTrue())

		os.Setenv("CNI_COMMAND", "DEL")
		os.Setenv("CNI_IFNAME", "eth0")
		err = cmdDel(args, fExec, nil)
		Expect(err).NotTo(HaveOccurred())
		Expect(fExec.delIndex).To(Equal(len(fExec.plugins)))

		// Cleanup default network file.
		if _, errStat := os.Stat(configPath); errStat == nil {
			errRemove := os.Remove(configPath)
			Expect(errRemove).NotTo(HaveOccurred())
		}
	})

	It("returns the previous result using cmdGet", func() {
>>>>>>> 8c76fd62
		args := &skel.CmdArgs{
			ContainerID: "123456789",
			Netns:       testNS.Path(),
			IfName:      "eth0",
			StdinData: []byte(`{
	    "name": "node-cni-network",
	    "type": "multus",
	    "defaultnetworkfile": "/tmp/foo.multus.conf",
	    "defaultnetworkwaitseconds": 3,
	    "delegates": [{
	        "name": "weave1",
	        "cniVersion": "0.2.0",
	        "type": "weave-net"
	    },{
	        "name": "other1",
	        "cniVersion": "0.2.0",
	        "type": "other-plugin"
	    }]
	}`),
		}

		logging.SetLogLevel("verbose")

		// Touch the default network file.
		configPath := "/tmp/foo.multus.conf"
		os.OpenFile(configPath, os.O_RDONLY|os.O_CREATE, 0755)

		fExec := &fakeExec{}
		expectedResult1 := &types020.Result{
			CNIVersion: "0.2.0",
			IP4: &types020.IPConfig{
				IP: *testhelpers.EnsureCIDR("1.1.1.2/24"),
			},
		}
		expectedConf1 := `{
	    "name": "weave1",
	    "cniVersion": "0.2.0",
	    "type": "weave-net"
	}`
		fExec.addPlugin020(nil, "eth0", expectedConf1, expectedResult1, nil)

		expectedResult2 := &types020.Result{
			CNIVersion: "0.2.0",
			IP4: &types020.IPConfig{
				IP: *testhelpers.EnsureCIDR("1.1.1.5/24"),
			},
		}
		expectedConf2 := `{
	    "name": "other1",
	    "cniVersion": "0.2.0",
	    "type": "other-plugin"
	}`
		fExec.addPlugin020(nil, "net1", expectedConf2, expectedResult2, nil)

		os.Setenv("CNI_COMMAND", "ADD")
		os.Setenv("CNI_IFNAME", "eth0")
		result, err := cmdAdd(args, fExec, nil)
		Expect(err).NotTo(HaveOccurred())
		Expect(fExec.addIndex).To(Equal(len(fExec.plugins)))
		r := result.(*types020.Result)
		// plugin 1 is the masterplugin
		Expect(reflect.DeepEqual(r, expectedResult1)).To(BeTrue())

		result, err = cmdGet(args, fExec, nil)
		Expect(err).NotTo(HaveOccurred())

		os.Setenv("CNI_COMMAND", "DEL")
		os.Setenv("CNI_IFNAME", "eth0")
		err = cmdDel(args, fExec, nil)
		Expect(err).NotTo(HaveOccurred())
		Expect(fExec.delIndex).To(Equal(len(fExec.plugins)))

		// Cleanup default network file.
		if _, errStat := os.Stat(configPath); errStat == nil {
			errRemove := os.Remove(configPath)
			Expect(errRemove).NotTo(HaveOccurred())
		}
	})

	It("executes delegates given faulty namespace", func() {
		args := &skel.CmdArgs{
			ContainerID: "123456789",
			Netns:       "fsdadfad",
			IfName:      "eth0",
			StdinData: []byte(`{
	    "name": "node-cni-network",
	    "type": "multus",
	    "defaultnetworkfile": "/tmp/foo.multus.conf",
	    "defaultnetworkwaitseconds": 3,
	    "delegates": [{
	        "name": "weave1",
	        "cniVersion": "0.2.0",
	        "type": "weave-net"
	    },{
	        "name": "other1",
	        "cniVersion": "0.2.0",
	        "type": "other-plugin"
	    }]
	}`),
		}
		// Netns is given garbage value

		// Touch the default network file.
		configPath := "/tmp/foo.multus.conf"
		os.OpenFile(configPath, os.O_RDONLY|os.O_CREATE, 0755)

		fExec := &fakeExec{}
		expectedResult1 := &types020.Result{
			CNIVersion: "0.2.0",
			IP4: &types020.IPConfig{
				IP: *testhelpers.EnsureCIDR("1.1.1.2/24"),
			},
		}
		expectedConf1 := `{
	    "name": "weave1",
	    "cniVersion": "0.2.0",
	    "type": "weave-net"
	}`
		fExec.addPlugin020(nil, "eth0", expectedConf1, expectedResult1, nil)

		expectedResult2 := &types020.Result{
			CNIVersion: "0.2.0",
			IP4: &types020.IPConfig{
				IP: *testhelpers.EnsureCIDR("1.1.1.5/24"),
			},
		}
		expectedConf2 := `{
	    "name": "other1",
	    "cniVersion": "0.2.0",
	    "type": "other-plugin"
	}`
		fExec.addPlugin020(nil, "net1", expectedConf2, expectedResult2, nil)

		os.Setenv("CNI_COMMAND", "ADD")
		os.Setenv("CNI_IFNAME", "eth0")
		result, err := cmdAdd(args, fExec, nil)
		Expect(err).NotTo(HaveOccurred())
		Expect(fExec.addIndex).To(Equal(len(fExec.plugins)))
		r := result.(*types020.Result)
		// plugin 1 is the masterplugin
		Expect(reflect.DeepEqual(r, expectedResult1)).To(BeTrue())

		os.Setenv("CNI_COMMAND", "DEL")
		os.Setenv("CNI_IFNAME", "eth0")
		err = cmdDel(args, fExec, nil)
		Expect(err).NotTo(HaveOccurred())
		Expect(fExec.delIndex).To(Equal(len(fExec.plugins)))

		// Cleanup default network file.
		if _, errStat := os.Stat(configPath); errStat == nil {
			errRemove := os.Remove(configPath)
			Expect(errRemove).NotTo(HaveOccurred())
		}
	})

	It("returns the previous result using cmdGet", func() {
		args := &skel.CmdArgs{
			ContainerID: "123456789",
			Netns:       testNS.Path(),
			IfName:      "eth0",
			StdinData: []byte(`{
	    "name": "node-cni-network",
	    "type": "multus",
	    "defaultnetworkfile": "/tmp/foo.multus.conf",
	    "defaultnetworkwaitseconds": 3,
	    "delegates": [{
	        "name": "weave1",
	        "cniVersion": "0.2.0",
	        "type": "weave-net"
	    },{
	        "name": "other1",
	        "cniVersion": "0.2.0",
	        "type": "other-plugin"
	    }]
	}`),
		}

		logging.SetLogLevel("verbose")

		// Touch the default network file.
		configPath := "/tmp/foo.multus.conf"
		os.OpenFile(configPath, os.O_RDONLY|os.O_CREATE, 0755)

		fExec := &fakeExec{}
		expectedResult1 := &types020.Result{
			CNIVersion: "0.2.0",
			IP4: &types020.IPConfig{
				IP: *testhelpers.EnsureCIDR("1.1.1.2/24"),
			},
		}
		expectedConf1 := `{
	    "name": "weave1",
	    "cniVersion": "0.2.0",
	    "type": "weave-net"
	}`
		fExec.addPlugin020(nil, "eth0", expectedConf1, expectedResult1, nil)

		expectedResult2 := &types020.Result{
			CNIVersion: "0.2.0",
			IP4: &types020.IPConfig{
				IP: *testhelpers.EnsureCIDR("1.1.1.5/24"),
			},
		}
		expectedConf2 := `{
	    "name": "other1",
	    "cniVersion": "0.2.0",
	    "type": "other-plugin"
	}`
		fExec.addPlugin020(nil, "net1", expectedConf2, expectedResult2, nil)

		os.Setenv("CNI_COMMAND", "ADD")
		os.Setenv("CNI_IFNAME", "eth0")
		result, err := cmdAdd(args, fExec, nil)
		Expect(err).NotTo(HaveOccurred())
		Expect(fExec.addIndex).To(Equal(len(fExec.plugins)))
		r := result.(*types020.Result)
		// plugin 1 is the masterplugin
		Expect(reflect.DeepEqual(r, expectedResult1)).To(BeTrue())

		result, err = cmdGet(args, fExec, nil)
		Expect(err).NotTo(HaveOccurred())

		os.Setenv("CNI_COMMAND", "DEL")
		os.Setenv("CNI_IFNAME", "eth0")
		err = cmdDel(args, fExec, nil)
		Expect(err).NotTo(HaveOccurred())
		Expect(fExec.delIndex).To(Equal(len(fExec.plugins)))

		// Cleanup default network file.
		if _, errStat := os.Stat(configPath); errStat == nil {
			errRemove := os.Remove(configPath)
			Expect(errRemove).NotTo(HaveOccurred())
		}
	})

	It("executes delegates given faulty namespace", func() {
		args := &skel.CmdArgs{
			ContainerID: "123456789",
			Netns:       "fsdadfad",
			IfName:      "eth0",
			StdinData: []byte(`{
	    "name": "node-cni-network",
	    "type": "multus",
	    "defaultnetworkfile": "/tmp/foo.multus.conf",
	    "defaultnetworkwaitseconds": 3,
	    "delegates": [{
	        "name": "weave1",
	        "cniVersion": "0.2.0",
	        "type": "weave-net"
	    },{
	        "name": "other1",
	        "cniVersion": "0.2.0",
	        "type": "other-plugin"
	    }]
	}`),
		}
		// Netns is given garbage value
		fmt.Println("args.Netns: ", args.Netns)

		// Touch the default network file.
		configPath := "/tmp/foo.multus.conf"
		os.OpenFile(configPath, os.O_RDONLY|os.O_CREATE, 0755)

		fExec := &fakeExec{}
		expectedResult1 := &types020.Result{
			CNIVersion: "0.2.0",
			IP4: &types020.IPConfig{
				IP: *testhelpers.EnsureCIDR("1.1.1.2/24"),
			},
		}
		expectedConf1 := `{
	    "name": "weave1",
	    "cniVersion": "0.2.0",
	    "type": "weave-net"
	}`
		fExec.addPlugin020(nil, "eth0", expectedConf1, expectedResult1, nil)

		expectedResult2 := &types020.Result{
			CNIVersion: "0.2.0",
			IP4: &types020.IPConfig{
				IP: *testhelpers.EnsureCIDR("1.1.1.5/24"),
			},
		}
		expectedConf2 := `{
	    "name": "other1",
	    "cniVersion": "0.2.0",
	    "type": "other-plugin"
	}`
		fExec.addPlugin020(nil, "net1", expectedConf2, expectedResult2, nil)

		os.Setenv("CNI_COMMAND", "ADD")
		os.Setenv("CNI_IFNAME", "eth0")
		result, err := cmdAdd(args, fExec, nil)
		Expect(err).NotTo(HaveOccurred())
		Expect(fExec.addIndex).To(Equal(len(fExec.plugins)))
		r := result.(*types020.Result)
		// plugin 1 is the masterplugin
		Expect(reflect.DeepEqual(r, expectedResult1)).To(BeTrue())

		os.Setenv("CNI_COMMAND", "DEL")
		os.Setenv("CNI_IFNAME", "eth0")
		err = cmdDel(args, fExec, nil)
		Expect(err).NotTo(HaveOccurred())
		Expect(fExec.delIndex).To(Equal(len(fExec.plugins)))

		// Cleanup default network file.
		if _, errStat := os.Stat(configPath); errStat == nil {
			errRemove := os.Remove(configPath)
			Expect(errRemove).NotTo(HaveOccurred())
		}
	})

	It("returns the previous result using cmdGet", func() {
		args := &skel.CmdArgs{
			ContainerID: "123456789",
			Netns:       testNS.Path(),
			IfName:      "eth0",
			StdinData: []byte(`{
	    "name": "node-cni-network",
	    "type": "multus",
	    "defaultnetworkfile": "/tmp/foo.multus.conf",
	    "defaultnetworkwaitseconds": 3,
	    "delegates": [{
	        "name": "weave1",
	        "cniVersion": "0.2.0",
	        "type": "weave-net"
	    },{
	        "name": "other1",
	        "cniVersion": "0.2.0",
	        "type": "other-plugin"
	    }]
	}`),
		}

		logging.SetLogLevel("verbose")

		// Touch the default network file.
		configPath := "/tmp/foo.multus.conf"
		os.OpenFile(configPath, os.O_RDONLY|os.O_CREATE, 0755)

		fExec := &fakeExec{}
		expectedResult1 := &types020.Result{
			CNIVersion: "0.2.0",
			IP4: &types020.IPConfig{
				IP: *testhelpers.EnsureCIDR("1.1.1.2/24"),
			},
		}
		expectedConf1 := `{
	    "name": "weave1",
	    "cniVersion": "0.2.0",
	    "type": "weave-net"
	}`
		fExec.addPlugin020(nil, "eth0", expectedConf1, expectedResult1, nil)

		expectedResult2 := &types020.Result{
			CNIVersion: "0.2.0",
			IP4: &types020.IPConfig{
				IP: *testhelpers.EnsureCIDR("1.1.1.5/24"),
			},
		}
		expectedConf2 := `{
	    "name": "other1",
	    "cniVersion": "0.2.0",
	    "type": "other-plugin"
	}`
		fExec.addPlugin020(nil, "net1", expectedConf2, expectedResult2, nil)

		os.Setenv("CNI_COMMAND", "ADD")
		os.Setenv("CNI_IFNAME", "eth0")
		result, err := cmdAdd(args, fExec, nil)
		Expect(err).NotTo(HaveOccurred())
		Expect(fExec.addIndex).To(Equal(len(fExec.plugins)))
		r := result.(*types020.Result)
		// plugin 1 is the masterplugin
		Expect(reflect.DeepEqual(r, expectedResult1)).To(BeTrue())

		result, err = cmdGet(args, fExec, nil)
		Expect(err).NotTo(HaveOccurred())

		os.Setenv("CNI_COMMAND", "DEL")
		os.Setenv("CNI_IFNAME", "eth0")
		err = cmdDel(args, fExec, nil)
		Expect(err).NotTo(HaveOccurred())
		Expect(fExec.delIndex).To(Equal(len(fExec.plugins)))

		// Cleanup default network file.
		if _, errStat := os.Stat(configPath); errStat == nil {
			errRemove := os.Remove(configPath)
			Expect(errRemove).NotTo(HaveOccurred())
		}
	})

	It("executes delegates given faulty namespace", func() {
		args := &skel.CmdArgs{
			ContainerID: "123456789",
			Netns:       "fsdadfad",
			IfName:      "eth0",
			StdinData: []byte(`{
	    "name": "node-cni-network",
	    "type": "multus",
	    "defaultnetworkfile": "/tmp/foo.multus.conf",
	    "defaultnetworkwaitseconds": 3,
	    "delegates": [{
	        "name": "weave1",
	        "cniVersion": "0.2.0",
	        "type": "weave-net"
	    },{
	        "name": "other1",
	        "cniVersion": "0.2.0",
	        "type": "other-plugin"
	    }]
	}`),
		}
		// Netns is given garbage value

		// Touch the default network file.
		configPath := "/tmp/foo.multus.conf"
		os.OpenFile(configPath, os.O_RDONLY|os.O_CREATE, 0755)

		fExec := &fakeExec{}
		expectedResult1 := &types020.Result{
			CNIVersion: "0.2.0",
			IP4: &types020.IPConfig{
				IP: *testhelpers.EnsureCIDR("1.1.1.2/24"),
			},
		}
		expectedConf1 := `{
	    "name": "weave1",
	    "cniVersion": "0.2.0",
	    "type": "weave-net"
	}`
		fExec.addPlugin020(nil, "eth0", expectedConf1, expectedResult1, nil)

		expectedResult2 := &types020.Result{
			CNIVersion: "0.2.0",
			IP4: &types020.IPConfig{
				IP: *testhelpers.EnsureCIDR("1.1.1.5/24"),
			},
		}
		expectedConf2 := `{
	    "name": "other1",
	    "cniVersion": "0.2.0",
	    "type": "other-plugin"
	}`
		fExec.addPlugin020(nil, "net1", expectedConf2, expectedResult2, nil)

		os.Setenv("CNI_COMMAND", "ADD")
		os.Setenv("CNI_IFNAME", "eth0")
		result, err := cmdAdd(args, fExec, nil)
		Expect(err).NotTo(HaveOccurred())
		Expect(fExec.addIndex).To(Equal(len(fExec.plugins)))
		r := result.(*types020.Result)
		// plugin 1 is the masterplugin
		Expect(reflect.DeepEqual(r, expectedResult1)).To(BeTrue())

		os.Setenv("CNI_COMMAND", "DEL")
		os.Setenv("CNI_IFNAME", "eth0")
		err = cmdDel(args, fExec, nil)
		Expect(err).NotTo(HaveOccurred())
		Expect(fExec.delIndex).To(Equal(len(fExec.plugins)))

		// Cleanup default network file.
		if _, errStat := os.Stat(configPath); errStat == nil {
			errRemove := os.Remove(configPath)
			Expect(errRemove).NotTo(HaveOccurred())
		}
	})

	It("returns the previous result using cmdGet", func() {
		args := &skel.CmdArgs{
			ContainerID: "123456789",
			Netns:       testNS.Path(),
			IfName:      "eth0",
			StdinData: []byte(`{
	    "name": "node-cni-network",
	    "type": "multus",
	    "defaultnetworkfile": "/tmp/foo.multus.conf",
	    "defaultnetworkwaitseconds": 3,
	    "delegates": [{
	        "name": "weave1",
	        "cniVersion": "0.2.0",
	        "type": "weave-net"
	    },{
	        "name": "other1",
	        "cniVersion": "0.2.0",
	        "type": "other-plugin"
	    }]
	}`),
		}

		logging.SetLogLevel("verbose")

		// Touch the default network file.
		configPath := "/tmp/foo.multus.conf"
		os.OpenFile(configPath, os.O_RDONLY|os.O_CREATE, 0755)

		fExec := &fakeExec{}
		expectedResult1 := &types020.Result{
			CNIVersion: "0.2.0",
			IP4: &types020.IPConfig{
				IP: *testhelpers.EnsureCIDR("1.1.1.2/24"),
			},
		}
		expectedConf1 := `{
	    "name": "weave1",
	    "cniVersion": "0.2.0",
	    "type": "weave-net"
	}`
		fExec.addPlugin020(nil, "eth0", expectedConf1, expectedResult1, nil)

		expectedResult2 := &types020.Result{
			CNIVersion: "0.2.0",
			IP4: &types020.IPConfig{
				IP: *testhelpers.EnsureCIDR("1.1.1.5/24"),
			},
		}
		expectedConf2 := `{
	    "name": "other1",
	    "cniVersion": "0.2.0",
	    "type": "other-plugin"
	}`
		fExec.addPlugin020(nil, "net1", expectedConf2, expectedResult2, nil)

		os.Setenv("CNI_COMMAND", "ADD")
		os.Setenv("CNI_IFNAME", "eth0")
		result, err := cmdAdd(args, fExec, nil)
		Expect(err).NotTo(HaveOccurred())
		Expect(fExec.addIndex).To(Equal(len(fExec.plugins)))
		r := result.(*types020.Result)
		// plugin 1 is the masterplugin
		Expect(reflect.DeepEqual(r, expectedResult1)).To(BeTrue())

		result, err = cmdGet(args, fExec, nil)
		Expect(err).NotTo(HaveOccurred())

		os.Setenv("CNI_COMMAND", "DEL")
		os.Setenv("CNI_IFNAME", "eth0")
		err = cmdDel(args, fExec, nil)
		Expect(err).NotTo(HaveOccurred())
		Expect(fExec.delIndex).To(Equal(len(fExec.plugins)))

		// Cleanup default network file.
		if _, errStat := os.Stat(configPath); errStat == nil {
			errRemove := os.Remove(configPath)
			Expect(errRemove).NotTo(HaveOccurred())
		}
	})

	It("executes delegates given faulty namespace", func() {
		args := &skel.CmdArgs{
			ContainerID: "123456789",
			Netns:       "fsdadfad",
			IfName:      "eth0",
			StdinData: []byte(`{
	    "name": "node-cni-network",
	    "type": "multus",
	    "defaultnetworkfile": "/tmp/foo.multus.conf",
	    "defaultnetworkwaitseconds": 3,
	    "delegates": [{
	        "name": "weave1",
	        "cniVersion": "0.2.0",
	        "type": "weave-net"
	    },{
	        "name": "other1",
	        "cniVersion": "0.2.0",
	        "type": "other-plugin"
	    }]
	}`),
		}
		// Netns is given garbage value

		// Touch the default network file.
		configPath := "/tmp/foo.multus.conf"
		os.OpenFile(configPath, os.O_RDONLY|os.O_CREATE, 0755)

		fExec := &fakeExec{}
		expectedResult1 := &types020.Result{
			CNIVersion: "0.2.0",
			IP4: &types020.IPConfig{
				IP: *testhelpers.EnsureCIDR("1.1.1.2/24"),
			},
		}
		expectedConf1 := `{
	    "name": "weave1",
	    "cniVersion": "0.2.0",
	    "type": "weave-net"
	}`
		fExec.addPlugin020(nil, "eth0", expectedConf1, expectedResult1, nil)

		expectedResult2 := &types020.Result{
			CNIVersion: "0.2.0",
			IP4: &types020.IPConfig{
				IP: *testhelpers.EnsureCIDR("1.1.1.5/24"),
			},
		}
		expectedConf2 := `{
	    "name": "other1",
	    "cniVersion": "0.2.0",
	    "type": "other-plugin"
	}`
		fExec.addPlugin020(nil, "net1", expectedConf2, expectedResult2, nil)

		os.Setenv("CNI_COMMAND", "ADD")
		os.Setenv("CNI_IFNAME", "eth0")
		result, err := cmdAdd(args, fExec, nil)
		Expect(err).NotTo(HaveOccurred())
		Expect(fExec.addIndex).To(Equal(len(fExec.plugins)))
		r := result.(*types020.Result)
		// plugin 1 is the masterplugin
		Expect(reflect.DeepEqual(r, expectedResult1)).To(BeTrue())

		os.Setenv("CNI_COMMAND", "DEL")
		os.Setenv("CNI_IFNAME", "eth0")
		err = cmdDel(args, fExec, nil)
		Expect(err).NotTo(HaveOccurred())
		Expect(fExec.delIndex).To(Equal(len(fExec.plugins)))

		// Cleanup default network file.
		if _, errStat := os.Stat(configPath); errStat == nil {
			errRemove := os.Remove(configPath)
			Expect(errRemove).NotTo(HaveOccurred())
		}
	})

	It("returns the previous result using cmdGet", func() {
		args := &skel.CmdArgs{
			ContainerID: "123456789",
			Netns:       testNS.Path(),
			IfName:      "eth0",
			StdinData: []byte(`{
	    "name": "node-cni-network",
	    "type": "multus",
	    "defaultnetworkfile": "/tmp/foo.multus.conf",
	    "defaultnetworkwaitseconds": 3,
	    "delegates": [{
	        "name": "weave1",
	        "cniVersion": "0.2.0",
	        "type": "weave-net"
	    },{
	        "name": "other1",
	        "cniVersion": "0.2.0",
	        "type": "other-plugin"
	    }]
	}`),
		}

		// Touch the default network file.
		configPath := "/tmp/foo.multus.conf"
		os.OpenFile(configPath, os.O_RDONLY|os.O_CREATE, 0755)

		fExec := &fakeExec{}
		expectedResult1 := &types020.Result{
			CNIVersion: "0.2.0",
			IP4: &types020.IPConfig{
				IP: *testhelpers.EnsureCIDR("1.1.1.2/24"),
			},
		}
		expectedConf1 := `{
	    "name": "weave1",
	    "cniVersion": "0.2.0",
	    "type": "weave-net"
	}`
		fExec.addPlugin020(nil, "eth0", expectedConf1, expectedResult1, nil)

		expectedResult2 := &types020.Result{
			CNIVersion: "0.2.0",
			IP4: &types020.IPConfig{
				IP: *testhelpers.EnsureCIDR("1.1.1.5/24"),
			},
		}
		expectedConf2 := `{
	    "name": "other1",
	    "cniVersion": "0.2.0",
	    "type": "other-plugin"
	}`
		fExec.addPlugin020(nil, "net1", expectedConf2, expectedResult2, nil)

		os.Setenv("CNI_COMMAND", "ADD")
		os.Setenv("CNI_IFNAME", "eth0")
		result, err := cmdAdd(args, fExec, nil)
		Expect(err).NotTo(HaveOccurred())
		Expect(fExec.addIndex).To(Equal(len(fExec.plugins)))
		r := result.(*types020.Result)
		// plugin 1 is the masterplugin
		Expect(reflect.DeepEqual(r, expectedResult1)).To(BeTrue())

		result, err = cmdGet(args, fExec, nil)
		Expect(err).NotTo(HaveOccurred())

		os.Setenv("CNI_COMMAND", "DEL")
		os.Setenv("CNI_IFNAME", "eth0")
		err = cmdDel(args, fExec, nil)
		Expect(err).NotTo(HaveOccurred())
		Expect(fExec.delIndex).To(Equal(len(fExec.plugins)))

		// Cleanup default network file.
		if _, errStat := os.Stat(configPath); errStat == nil {
			errRemove := os.Remove(configPath)
			Expect(errRemove).NotTo(HaveOccurred())
		}
	})

	It("fails to load NetConf with bad json in cmdAdd/Del", func() {
		args := &skel.CmdArgs{
			ContainerID: "123456789",
			Netns:       testNS.Path(),
			IfName:      "eth0",
			StdinData: []byte(`{
	    "name": "node-cni-network",
	    "type": "multus",
	    "defaultnetworkfile": "/tmp/foo.multus.conf",
	    "defaultnetworkwaitseconds": 3,
	    "delegates": [{
	        "name": "weave1",
	        "cniVersion": "0.2.0",
	        "type": "weave-net"
	    },{
	        "name": "other1",
	        "cniVersion": "0.2.0",
	        "type": "other-plugin"
	    }]
	`),
		}
		// Missing close bracket in StdinData

		// Touch the default network file.
		configPath := "/tmp/foo.multus.conf"
		os.OpenFile(configPath, os.O_RDONLY|os.O_CREATE, 0755)

		fExec := &fakeExec{}
		expectedResult1 := &types020.Result{
			CNIVersion: "0.2.0",
			IP4: &types020.IPConfig{
				IP: *testhelpers.EnsureCIDR("1.1.1.2/24"),
			},
		}
		expectedConf1 := `{
	    "name": "weave1",
	    "cniVersion": "0.2.0",
	    "type": "weave-net"
	}`
		fExec.addPlugin020(nil, "eth0", expectedConf1, expectedResult1, nil)

		expectedResult2 := &types020.Result{
			CNIVersion: "0.2.0",
			IP4: &types020.IPConfig{
				IP: *testhelpers.EnsureCIDR("1.1.1.5/24"),
			},
		}
		expectedConf2 := `{
	    "name": "other1",
	    "cniVersion": "0.2.0",
	    "type": "other-plugin"
	}`
		fExec.addPlugin020(nil, "net1", expectedConf2, expectedResult2, nil)

		os.Setenv("CNI_COMMAND", "ADD")
		os.Setenv("CNI_IFNAME", "eth0")
		_, err := cmdAdd(args, fExec, nil)
		Expect(err).To(HaveOccurred())

		err = cmdDel(args, fExec, nil)
		Expect(err).To(HaveOccurred())
	})

	It("fails to save NetConf with bad filepath", func() {
		meme := []byte(`meme`)
		err := saveScratchNetConf("123456789", "", meme)
		Expect(err).To(HaveOccurred())
	})

	It("fails to delete delegates with bad filepath", func() {
		err := deleteDelegates("123456789", "bad!file!~?Path$^")
		Expect(err).To(HaveOccurred())
	})

	It("delete delegates given good filepath", func() {
		os.MkdirAll("/opt/cni/bin", 0755)
		d1 := []byte("blah")
		ioutil.WriteFile("/opt/cni/bin/123456789", d1, 0644)

		err := deleteDelegates("123456789", "/opt/cni/bin")
		Expect(err).NotTo(HaveOccurred())
	})

	It("executes delegates and cleans up on failure", func() {
		expectedConf1 := `{
	    "name": "weave1",
	    "cniVersion": "0.2.0",
	    "type": "weave-net"
	}`
		expectedConf2 := `{
	    "name": "other1",
	    "cniVersion": "0.2.0",
	    "type": "other-plugin"
	}`
		args := &skel.CmdArgs{
			ContainerID: "123456789",
			Netns:       testNS.Path(),
			IfName:      "eth0",
			StdinData: []byte(fmt.Sprintf(`{
	    "name": "node-cni-network",
	    "type": "multus",
	    "defaultnetworkfile": "/tmp/foo.multus.conf",
	    "defaultnetworkwaitseconds": 3,
	    "delegates": [%s,%s]
	}`, expectedConf1, expectedConf2)),
		}

		// Touch the default network file.
		configPath := "/tmp/foo.multus.conf"
		os.OpenFile(configPath, os.O_RDONLY|os.O_CREATE, 0755)

		fExec := &fakeExec{}
		expectedResult1 := &types020.Result{
			CNIVersion: "0.2.0",
			IP4: &types020.IPConfig{
				IP: *testhelpers.EnsureCIDR("1.1.1.2/24"),
			},
		}
		fExec.addPlugin020(nil, "eth0", expectedConf1, expectedResult1, nil)

		// This plugin invocation should fail
		err := fmt.Errorf("expected plugin failure")
		fExec.addPlugin020(nil, "net1", expectedConf2, nil, err)

		os.Setenv("CNI_COMMAND", "ADD")
		os.Setenv("CNI_IFNAME", "eth0")
		_, err = cmdAdd(args, fExec, nil)
		Expect(fExec.addIndex).To(Equal(2))
		Expect(fExec.delIndex).To(Equal(2))
		Expect(err).To(MatchError("Multus: error adding pod to network \"other1\": delegateAdd: error invoking DelegateAdd - \"other-plugin\": error in getting result from AddNetwork: expected plugin failure"))

		// Cleanup default network file.
		if _, errStat := os.Stat(configPath); errStat == nil {
			errRemove := os.Remove(configPath)
			Expect(errRemove).NotTo(HaveOccurred())
		}

	})

	It("executes delegates and cleans up on failure with missing name field", func() {
		expectedConf1 := `{
		    "name": "weave1",
		    "cniVersion": "0.2.0",
		    "type": "weave-net"
		}`
		expectedConf2 := `{
		    "name": "",
		    "cniVersion": "0.2.0",
		    "type": "other-plugin"
		}`
		// took out the name in expectedConf2, expecting a new value to be filled in by cmdAdd

		args := &skel.CmdArgs{
			ContainerID: "123456789",
			Netns:       testNS.Path(),
			IfName:      "eth0",
			StdinData: []byte(fmt.Sprintf(`{
		    "name": "node-cni-network",
		    "type": "multus",
		    "defaultnetworkfile": "/tmp/foo.multus.conf",
		    "defaultnetworkwaitseconds": 3,
		    "delegates": [%s,%s]
		}`, expectedConf1, expectedConf2)),
		}

		// Touch the default network file.
		configPath := "/tmp/foo.multus.conf"
		os.OpenFile(configPath, os.O_RDONLY|os.O_CREATE, 0755)

		fExec := &fakeExec{}
		expectedResult1 := &types020.Result{
			CNIVersion: "0.2.0",
			IP4: &types020.IPConfig{
				IP: *testhelpers.EnsureCIDR("1.1.1.2/24"),
			},
		}
		fExec.addPlugin020(nil, "eth0", expectedConf1, expectedResult1, nil)

		// This plugin invocation should fail
		err := fmt.Errorf("expected plugin failure")
		fExec.addPlugin020(nil, "net1", expectedConf2, nil, err)

		os.Setenv("CNI_COMMAND", "ADD")
		os.Setenv("CNI_IFNAME", "eth0")
		_, err = cmdAdd(args, fExec, nil)
		Expect(fExec.addIndex).To(Equal(2))
		Expect(fExec.delIndex).To(Equal(2))
		Expect(err).To(HaveOccurred())

		// Cleanup default network file.
		if _, errStat := os.Stat(configPath); errStat == nil {
			errRemove := os.Remove(configPath)
			Expect(errRemove).NotTo(HaveOccurred())
		}

	})

	It("executes delegates with runtimeConfigs", func() {
		podNet := `[{"name":"net1",
                             "mac": "c2:11:22:33:44:66",
                             "ips": [ "10.0.0.1" ],
                             "bandwidth": {
				     "ingressRate": 2048,
				     "ingressBurst": 1600,
				     "egressRate": 4096,
				     "egressBurst": 1600
			     },
			     "portMappings": [
			     {
				     "hostPort": 8080, "containerPort": 80, "protocol": "tcp"
			     },
			     {
				     "hostPort": 8000, "containerPort": 8001, "protocol": "udp"
			     }]
		     }
	]`
		fakePod := testhelpers.NewFakePod("testpod", podNet, "")
		net1 := `{
		"name": "net1",
		"type": "mynet",
		"capabilities": {"mac": true, "ips": true, "bandwidth": true, "portMappings": true},
		"cniVersion": "0.3.1"
	}`
		args := &skel.CmdArgs{
			ContainerID: "123456789",
			Netns:       testNS.Path(),
			IfName:      "eth0",
			Args:        fmt.Sprintf("K8S_POD_NAME=%s;K8S_POD_NAMESPACE=%s", fakePod.ObjectMeta.Name, fakePod.ObjectMeta.Namespace),
			StdinData: []byte(`{
	    "name": "node-cni-network",
	    "type": "multus",
	    "kubeconfig": "/etc/kubernetes/node-kubeconfig.yaml",
	    "delegates": [{
	        "name": "weave1",
	        "cniVersion": "0.3.1",
	        "type": "weave-net"
	    }]
	}`),
		}

		fExec := &fakeExec{}
		expectedResult1 := &current.Result{
			CNIVersion: resultCNIVersion,
			IPs: []*current.IPConfig{{
				Address: *testhelpers.EnsureCIDR("1.1.1.2/24"),
			},
			},
		}
		expectedConf1 := `{
	    "name": "weave1",
	    "cniVersion": "0.3.1",
	    "type": "weave-net"
	}`
		expectedNet1 := `{
		"name": "net1",
		"type": "mynet",
		"capabilities": {
			"mac": true,
			"ips": true,
			"bandwidth": true,
			"portMappings": true
		},
		"runtimeConfig": {
			"ips": [ "10.0.0.1" ],
			"mac": "c2:11:22:33:44:66",
			"bandwidth": {
				"ingressRate": 2048,
				"ingressBurst": 1600,
				"egressRate": 4096,
				"egressBurst": 1600
			},
			"portMappings": [
			{
				"hostPort": 8080,
				"containerPort": 80,
				"protocol": "tcp"
			},
			{
				"hostPort": 8000,
				"containerPort": 8001,
				"protocol": "udp"
			}]
		},
		"cniVersion": "0.3.1"
	}`
		fExec.addPlugin(nil, "eth0", expectedConf1, expectedResult1, nil)
		fExec.addPlugin(nil, "net1", expectedNet1, &current.Result{
			CNIVersion: "0.3.1",
			IPs: []*current.IPConfig{{
				Address: *testhelpers.EnsureCIDR("1.1.1.3/24"),
			},
			},
		}, nil)

		fKubeClient := testhelpers.NewFakeKubeClient()
		fKubeClient.AddPod(fakePod)
		fKubeClient.AddNetConfig(fakePod.ObjectMeta.Namespace, "net1", net1)

		os.Setenv("CNI_COMMAND", "ADD")
		os.Setenv("CNI_IFNAME", "eth0")
		result, err := cmdAdd(args, fExec, fKubeClient)
		Expect(err).NotTo(HaveOccurred())
		Expect(fExec.addIndex).To(Equal(len(fExec.plugins)))
		Expect(fKubeClient.PodCount).To(Equal(2))
		Expect(fKubeClient.NetCount).To(Equal(1))
		r := result.(*current.Result)
		// plugin 1 is the masterplugin
		Expect(reflect.DeepEqual(r, expectedResult1)).To(BeTrue())

	})

	It("executes delegates and kubernetes networks", func() {
		fakePod := testhelpers.NewFakePod("testpod", "net1,net2", "")
		net1 := `{
		"name": "net1",
		"type": "mynet",
		"cniVersion": "0.2.0"
	}`
		net2 := `{
		"name": "net2",
		"type": "mynet2",
		"cniVersion": "0.2.0"
	}`
		net3 := `{
		"name": "net3",
		"type": "mynet3",
		"cniVersion": "0.2.0"
	}`
		args := &skel.CmdArgs{
			ContainerID: "123456789",
			Netns:       testNS.Path(),
			IfName:      "eth0",
			Args:        fmt.Sprintf("K8S_POD_NAME=%s;K8S_POD_NAMESPACE=%s", fakePod.ObjectMeta.Name, fakePod.ObjectMeta.Namespace),
			StdinData: []byte(`{
	    "name": "node-cni-network",
	    "type": "multus",
	    "kubeconfig": "/etc/kubernetes/node-kubeconfig.yaml",
	    "delegates": [{
	        "name": "weave1",
	        "cniVersion": "0.2.0",
	        "type": "weave-net"
	    }]
	}`),
		}

		fExec := &fakeExec{}
		expectedResult1 := &types020.Result{
			CNIVersion: "0.2.0",
			IP4: &types020.IPConfig{
				IP: *testhelpers.EnsureCIDR("1.1.1.2/24"),
			},
		}
		expectedConf1 := `{
	    "name": "weave1",
	    "cniVersion": "0.2.0",
	    "type": "weave-net"
	}`
		fExec.addPlugin020(nil, "eth0", expectedConf1, expectedResult1, nil)
		fExec.addPlugin020(nil, "net1", net1, &types020.Result{
			CNIVersion: "0.2.0",
			IP4: &types020.IPConfig{
				IP: *testhelpers.EnsureCIDR("1.1.1.3/24"),
			},
		}, nil)
		fExec.addPlugin020(nil, "net2", net2, &types020.Result{
			CNIVersion: "0.2.0",
			IP4: &types020.IPConfig{
				IP: *testhelpers.EnsureCIDR("1.1.1.4/24"),
			},
		}, nil)

		fKubeClient := testhelpers.NewFakeKubeClient()
		fKubeClient.AddPod(fakePod)
		fKubeClient.AddNetConfig(fakePod.ObjectMeta.Namespace, "net1", net1)
		fKubeClient.AddNetConfig(fakePod.ObjectMeta.Namespace, "net2", net2)
		// net3 is not used; make sure it's not accessed
		fKubeClient.AddNetConfig(fakePod.ObjectMeta.Namespace, "net3", net3)

		os.Setenv("CNI_COMMAND", "ADD")
		os.Setenv("CNI_IFNAME", "eth0")
		result, err := cmdAdd(args, fExec, fKubeClient)
		Expect(err).NotTo(HaveOccurred())
		Expect(fExec.addIndex).To(Equal(len(fExec.plugins)))
		Expect(fKubeClient.PodCount).To(Equal(2))
		Expect(fKubeClient.NetCount).To(Equal(2))
		r := result.(*types020.Result)
		// plugin 1 is the masterplugin
		Expect(reflect.DeepEqual(r, expectedResult1)).To(BeTrue())
	})

	It("executes kubernetes networks and delete it after pod removal", func() {
		fakePod := testhelpers.NewFakePod("testpod", "net1", "")
		net1 := `{
		"name": "net1",
		"type": "mynet",
		"cniVersion": "0.2.0"
	}`
		args := &skel.CmdArgs{
			ContainerID: "123456789",
			Netns:       testNS.Path(),
			IfName:      "eth0",
			Args:        fmt.Sprintf("K8S_POD_NAME=%s;K8S_POD_NAMESPACE=%s", fakePod.ObjectMeta.Name, fakePod.ObjectMeta.Namespace),
			StdinData: []byte(`{
	    "name": "node-cni-network",
	    "type": "multus",
	    "kubeconfig": "/etc/kubernetes/node-kubeconfig.yaml",
	    "delegates": [{
	        "name": "weave1",
	        "cniVersion": "0.2.0",
	        "type": "weave-net"
	    }]
	}`),
		}

		fExec := &fakeExec{}
		expectedResult1 := &types020.Result{
			CNIVersion: "0.2.0",
			IP4: &types020.IPConfig{
				IP: *testhelpers.EnsureCIDR("1.1.1.2/24"),
			},
		}
		expectedConf1 := `{
	    "name": "weave1",
	    "cniVersion": "0.2.0",
	    "type": "weave-net"
	}`
		fExec.addPlugin020(nil, "eth0", expectedConf1, expectedResult1, nil)
		fExec.addPlugin020(nil, "net1", net1, &types020.Result{
			CNIVersion: "0.2.0",
			IP4: &types020.IPConfig{
				IP: *testhelpers.EnsureCIDR("1.1.1.3/24"),
			},
		}, nil)

		fKubeClient := testhelpers.NewFakeKubeClient()
		fKubeClient.AddPod(fakePod)
		fKubeClient.AddNetConfig(fakePod.ObjectMeta.Namespace, "net1", net1)

		os.Setenv("CNI_COMMAND", "ADD")
		os.Setenv("CNI_IFNAME", "eth0")
		result, err := cmdAdd(args, fExec, fKubeClient)
		Expect(err).NotTo(HaveOccurred())
		Expect(fExec.addIndex).To(Equal(len(fExec.plugins)))
		Expect(fKubeClient.PodCount).To(Equal(2))
		Expect(fKubeClient.NetCount).To(Equal(1))
		r := result.(*types020.Result)
		// plugin 1 is the masterplugin
		Expect(reflect.DeepEqual(r, expectedResult1)).To(BeTrue())

		os.Setenv("CNI_COMMAND", "DEL")
		os.Setenv("CNI_IFNAME", "eth0")
		// set fKubeClient to nil to emulate no pod info
		fKubeClient.DeletePod(fakePod)
		err = cmdDel(args, fExec, fKubeClient)
		Expect(err).NotTo(HaveOccurred())
		Expect(fExec.delIndex).To(Equal(len(fExec.plugins)))
	})

	It("executes kubernetes networks and delete it after pod removal", func() {
		fakePod := testhelpers.NewFakePod("testpod", "net1", "")
		net1 := `{
		"name": "net1",
		"type": "mynet",
		"cniVersion": "0.2.0"
	}`
		args := &skel.CmdArgs{
			ContainerID: "123456789",
			Netns:       testNS.Path(),
			IfName:      "eth0",
			Args:        fmt.Sprintf("K8S_POD_NAME=%s;K8S_POD_NAMESPACE=%s", fakePod.ObjectMeta.Name, fakePod.ObjectMeta.Namespace),
			StdinData: []byte(`{
	    "name": "node-cni-network",
	    "type": "multus",
	    "kubeconfig": "/etc/kubernetes/node-kubeconfig.yaml",
	    "delegates": [{
	        "name": "weave1",
	        "cniVersion": "0.2.0",
	        "type": "weave-net"
	    }]
	}`),
		}

		fExec := &fakeExec{}
		expectedResult1 := &types020.Result{
			CNIVersion: "0.2.0",
			IP4: &types020.IPConfig{
				IP: *testhelpers.EnsureCIDR("1.1.1.2/24"),
			},
		}
		expectedConf1 := `{
	    "name": "weave1",
	    "cniVersion": "0.2.0",
	    "type": "weave-net"
	}`
		fExec.addPlugin020(nil, "eth0", expectedConf1, expectedResult1, nil)
		fExec.addPlugin020(nil, "net1", net1, &types020.Result{
			CNIVersion: "0.2.0",
			IP4: &types020.IPConfig{
				IP: *testhelpers.EnsureCIDR("1.1.1.3/24"),
			},
		}, nil)

		fKubeClient := testhelpers.NewFakeKubeClient()
		fKubeClient.AddPod(fakePod)
		fKubeClient.AddNetConfig(fakePod.ObjectMeta.Namespace, "net1", net1)

		os.Setenv("CNI_COMMAND", "ADD")
		os.Setenv("CNI_IFNAME", "eth0")
		result, err := cmdAdd(args, fExec, fKubeClient)
		Expect(err).NotTo(HaveOccurred())
		Expect(fExec.addIndex).To(Equal(len(fExec.plugins)))
		Expect(fKubeClient.PodCount).To(Equal(2))
		Expect(fKubeClient.NetCount).To(Equal(1))
		r := result.(*types020.Result)
		// plugin 1 is the masterplugin
		Expect(reflect.DeepEqual(r, expectedResult1)).To(BeTrue())

		os.Setenv("CNI_COMMAND", "DEL")
		os.Setenv("CNI_IFNAME", "eth0")
		// set fKubeClient to nil to emulate no pod info
		fKubeClient.DeletePod(fakePod)
		err = cmdDel(args, fExec, fKubeClient)
		Expect(err).NotTo(HaveOccurred())
		Expect(fExec.delIndex).To(Equal(len(fExec.plugins)))
	})

	It("executes kubernetes networks and delete it after pod removal", func() {
		fakePod := testhelpers.NewFakePod("testpod", "net1", "")
		net1 := `{
		"name": "net1",
		"type": "mynet",
		"cniVersion": "0.2.0"
	}`
		args := &skel.CmdArgs{
			ContainerID: "123456789",
			Netns:       testNS.Path(),
			IfName:      "eth0",
			Args:        fmt.Sprintf("K8S_POD_NAME=%s;K8S_POD_NAMESPACE=%s", fakePod.ObjectMeta.Name, fakePod.ObjectMeta.Namespace),
			StdinData: []byte(`{
	    "name": "node-cni-network",
	    "type": "multus",
	    "kubeconfig": "/etc/kubernetes/node-kubeconfig.yaml",
	    "delegates": [{
	        "name": "weave1",
	        "cniVersion": "0.2.0",
	        "type": "weave-net"
	    }]
	}`),
		}

		fExec := &fakeExec{}
		expectedResult1 := &types020.Result{
			CNIVersion: "0.2.0",
			IP4: &types020.IPConfig{
				IP: *testhelpers.EnsureCIDR("1.1.1.2/24"),
			},
		}
		expectedConf1 := `{
	    "name": "weave1",
	    "cniVersion": "0.2.0",
	    "type": "weave-net"
	}`
		fExec.addPlugin020(nil, "eth0", expectedConf1, expectedResult1, nil)
		fExec.addPlugin020(nil, "net1", net1, &types020.Result{
			CNIVersion: "0.2.0",
			IP4: &types020.IPConfig{
				IP: *testhelpers.EnsureCIDR("1.1.1.3/24"),
			},
		}, nil)

		fKubeClient := testhelpers.NewFakeKubeClient()
		fKubeClient.AddPod(fakePod)
		fKubeClient.AddNetConfig(fakePod.ObjectMeta.Namespace, "net1", net1)

		os.Setenv("CNI_COMMAND", "ADD")
		os.Setenv("CNI_IFNAME", "eth0")
		result, err := cmdAdd(args, fExec, fKubeClient)
		Expect(err).NotTo(HaveOccurred())
		Expect(fExec.addIndex).To(Equal(len(fExec.plugins)))
		Expect(fKubeClient.PodCount).To(Equal(2))
		Expect(fKubeClient.NetCount).To(Equal(1))
		r := result.(*types020.Result)
		// plugin 1 is the masterplugin
		Expect(reflect.DeepEqual(r, expectedResult1)).To(BeTrue())

		os.Setenv("CNI_COMMAND", "DEL")
		os.Setenv("CNI_IFNAME", "eth0")
		// set fKubeClient to nil to emulate no pod info
		fKubeClient.DeletePod(fakePod)
		err = cmdDel(args, fExec, fKubeClient)
		Expect(err).NotTo(HaveOccurred())
		Expect(fExec.delIndex).To(Equal(len(fExec.plugins)))
	})

	It("ensure delegates get portmap runtime config", func() {
		args := &skel.CmdArgs{
			ContainerID: "123456789",
			Netns:       testNS.Path(),
			IfName:      "eth0",
			StdinData: []byte(`{
	    "name": "node-cni-network",
	    "type": "multus",
	    "delegates": [{
	        "cniVersion": "0.3.1",
	        "name": "mynet-confList",
			"plugins": [
				{
					"type": "firstPlugin",
	                "capabilities": {"portMappings": true}
	            }
			]
		}],
		"runtimeConfig": {
	        "portMappings": [
	            {"hostPort": 8080, "containerPort": 80, "protocol": "tcp"}
			]
	    }
	}`),
		}

		fExec := &fakeExec{}
		expectedConf1 := `{
	    "capabilities": {"portMappings": true},
		"name": "mynet-confList",
	    "cniVersion": "0.3.1",
	    "type": "firstPlugin",
	    "runtimeConfig": {
		    "portMappings": [
	            {"hostPort": 8080, "containerPort": 80, "protocol": "tcp"}
			]
	    }
	}`
		fExec.addPlugin020(nil, "eth0", expectedConf1, nil, nil)
		os.Setenv("CNI_COMMAND", "ADD")
		os.Setenv("CNI_IFNAME", "eth0")
		_, err := cmdAdd(args, fExec, nil)
		Expect(err).NotTo(HaveOccurred())
	})

	It("executes clusterNetwork delegate", func() {
		fakePod := testhelpers.NewFakePod("testpod", "", "kube-system/net1")
		net1 := `{
		"name": "net1",
		"type": "mynet",
		"cniVersion": "0.2.0"
	}`
		expectedResult1 := &types020.Result{
			CNIVersion: "0.2.0",
			IP4: &types020.IPConfig{
				IP: *testhelpers.EnsureCIDR("1.1.1.2/24"),
			},
		}
		args := &skel.CmdArgs{
			ContainerID: "123456789",
			Netns:       testNS.Path(),
			IfName:      "eth0",
			Args:        fmt.Sprintf("K8S_POD_NAME=%s;K8S_POD_NAMESPACE=%s", fakePod.ObjectMeta.Name, fakePod.ObjectMeta.Namespace),
			StdinData: []byte(`{
	    "name": "node-cni-network",
	    "type": "multus",
	    "kubeconfig": "/etc/kubernetes/node-kubeconfig.yaml",
	    "defaultNetworks": [],
	    "clusterNetwork": "net1",
	    "delegates": []
	}`),
		}

		fExec := &fakeExec{}
		fExec.addPlugin020(nil, "eth0", net1, expectedResult1, nil)

		fKubeClient := testhelpers.NewFakeKubeClient()
		fKubeClient.AddPod(fakePod)
		fKubeClient.AddNetConfig("kube-system", "net1", net1)

		os.Setenv("CNI_COMMAND", "ADD")
		os.Setenv("CNI_IFNAME", "eth0")
		result, err := cmdAdd(args, fExec, fKubeClient)
		Expect(err).NotTo(HaveOccurred())
		Expect(fExec.addIndex).To(Equal(len(fExec.plugins)))
		Expect(fKubeClient.PodCount).To(Equal(2))
		Expect(fKubeClient.NetCount).To(Equal(2))
		r := result.(*types020.Result)
		Expect(reflect.DeepEqual(r, expectedResult1)).To(BeTrue())

		os.Setenv("CNI_COMMAND", "DEL")
		os.Setenv("CNI_IFNAME", "eth0")
		err = cmdDel(args, fExec, fKubeClient)
		Expect(err).NotTo(HaveOccurred())
		Expect(fExec.delIndex).To(Equal(len(fExec.plugins)))
	})

	It("Verify the cache is created in dataDir", func() {
		tmpCNIDir := tmpDir + "/cniData"
		err := os.Mkdir(tmpCNIDir, 0777)
		Expect(err).NotTo(HaveOccurred())

		fakePod := testhelpers.NewFakePod("testpod", "net1", "")
		net1 := `{
		"name": "net1",
		"type": "mynet",
		"cniVersion": "0.2.0"
	}`
		args := &skel.CmdArgs{
			ContainerID: "123456789",
			Netns:       testNS.Path(),
			IfName:      "eth0",
			Args:        fmt.Sprintf("K8S_POD_NAME=%s;K8S_POD_NAMESPACE=%s", fakePod.ObjectMeta.Name, fakePod.ObjectMeta.Namespace),
			StdinData: []byte(fmt.Sprintf(`{
	    "name": "node-cni-network",
	    "type": "multus",
	    "kubeconfig": "/etc/kubernetes/node-kubeconfig.yaml",
	    "cniDir": "%s",
	    "delegates": [{
	        "name": "weave1",
	        "cniVersion": "0.2.0",
	        "type": "weave-net"
	    }]
	}`, tmpCNIDir)),
		}

		fExec := &fakeExec{}
		expectedResult1 := &types020.Result{
			CNIVersion: "0.2.0",
			IP4: &types020.IPConfig{
				IP: *testhelpers.EnsureCIDR("1.1.1.2/24"),
			},
		}
		expectedConf1 := `{
	    "name": "weave1",
	    "cniVersion": "0.2.0",
	    "type": "weave-net"
	}`
		fExec.addPlugin020(nil, "eth0", expectedConf1, expectedResult1, nil)
		fExec.addPlugin020(nil, "net1", net1, &types020.Result{
			CNIVersion: "0.2.0",
			IP4: &types020.IPConfig{
				IP: *testhelpers.EnsureCIDR("1.1.1.3/24"),
			},
		}, nil)

		fKubeClient := testhelpers.NewFakeKubeClient()
		fKubeClient.AddPod(fakePod)
		fKubeClient.AddNetConfig(fakePod.ObjectMeta.Namespace, "net1", net1)
		os.Setenv("CNI_COMMAND", "ADD")
		os.Setenv("CNI_IFNAME", "eth0")
		result, err := cmdAdd(args, fExec, fKubeClient)
		Expect(err).NotTo(HaveOccurred())
		Expect(fExec.addIndex).To(Equal(len(fExec.plugins)))
		Expect(fKubeClient.PodCount).To(Equal(2))
		Expect(fKubeClient.NetCount).To(Equal(1))
		r := result.(*types020.Result)
		// plugin 1 is the masterplugin
		Expect(reflect.DeepEqual(r, expectedResult1)).To(BeTrue())

		By("Verify cache file existence")
		cacheFilePath := fmt.Sprintf("%s/%s", tmpCNIDir, "123456789")
		_, err = os.Stat(cacheFilePath)
		Expect(err).NotTo(HaveOccurred())

		By("Delete and check net count is not incremented")
		os.Setenv("CNI_COMMAND", "DEL")
		os.Setenv("CNI_IFNAME", "eth0")
		err = cmdDel(args, fExec, fKubeClient)
		Expect(err).NotTo(HaveOccurred())
		Expect(fExec.delIndex).To(Equal(len(fExec.plugins)))
		Expect(fKubeClient.PodCount).To(Equal(3))
		Expect(fKubeClient.NetCount).To(Equal(1))
	})

	It("Delete pod without cache", func() {
		tmpCNIDir := tmpDir + "/cniData"
		err := os.Mkdir(tmpCNIDir, 0777)
		Expect(err).NotTo(HaveOccurred())

		fakePod := testhelpers.NewFakePod("testpod", "net1", "")
		net1 := `{
		"name": "net1",
		"type": "mynet",
		"cniVersion": "0.2.0"
	}`
		args := &skel.CmdArgs{
			ContainerID: "123456789",
			Netns:       testNS.Path(),
			IfName:      "eth0",
			Args:        fmt.Sprintf("K8S_POD_NAME=%s;K8S_POD_NAMESPACE=%s", fakePod.ObjectMeta.Name, fakePod.ObjectMeta.Namespace),
			StdinData: []byte(fmt.Sprintf(`{
	    "name": "node-cni-network",
	    "type": "multus",
	    "kubeconfig": "/etc/kubernetes/node-kubeconfig.yaml",
	    "cniDir": "%s",
	    "delegates": [{
	        "name": "weave1",
	        "cniVersion": "0.2.0",
	        "type": "weave-net"
	    }]
	}`, tmpCNIDir)),
		}

		fExec := &fakeExec{}
		expectedResult1 := &types020.Result{
			CNIVersion: "0.2.0",
			IP4: &types020.IPConfig{
				IP: *testhelpers.EnsureCIDR("1.1.1.2/24"),
			},
		}
		expectedConf1 := `{
	    "name": "weave1",
	    "cniVersion": "0.2.0",
	    "type": "weave-net"
	}`
		fExec.addPlugin020(nil, "eth0", expectedConf1, expectedResult1, nil)
		fExec.addPlugin020(nil, "net1", net1, &types020.Result{
			CNIVersion: "0.2.0",
			IP4: &types020.IPConfig{
				IP: *testhelpers.EnsureCIDR("1.1.1.3/24"),
			},
		}, nil)

		fKubeClient := testhelpers.NewFakeKubeClient()
		fKubeClient.AddPod(fakePod)
		fKubeClient.AddNetConfig(fakePod.ObjectMeta.Namespace, "net1", net1)
		os.Setenv("CNI_COMMAND", "ADD")
		os.Setenv("CNI_IFNAME", "eth0")
		result, err := cmdAdd(args, fExec, fKubeClient)
		Expect(err).NotTo(HaveOccurred())
		Expect(fExec.addIndex).To(Equal(len(fExec.plugins)))
		Expect(fKubeClient.PodCount).To(Equal(2))
		Expect(fKubeClient.NetCount).To(Equal(1))
		r := result.(*types020.Result)
		// plugin 1 is the masterplugin
		Expect(reflect.DeepEqual(r, expectedResult1)).To(BeTrue())

		By("Verify cache file existence")
		cacheFilePath := fmt.Sprintf("%s/%s", tmpCNIDir, "123456789")
		_, err = os.Stat(cacheFilePath)
		Expect(err).NotTo(HaveOccurred())

		err = os.Remove(cacheFilePath)
		Expect(err).NotTo(HaveOccurred())

		By("Delete and check pod/net count is incremented")
		os.Setenv("CNI_COMMAND", "DEL")
		os.Setenv("CNI_IFNAME", "eth0")
		err = cmdDel(args, fExec, fKubeClient)
		Expect(err).NotTo(HaveOccurred())
		Expect(fExec.delIndex).To(Equal(len(fExec.plugins)))
		Expect(fKubeClient.PodCount).To(Equal(4))
		Expect(fKubeClient.NetCount).To(Equal(2))
	})

	It("fails to execute confListDel given no 'plugins' key", func() {
		args := &skel.CmdArgs{
			ContainerID: "123456789",
			Netns:       testNS.Path(),
			IfName:      "eth0",
			StdinData: []byte(`{
	    "name": "node-cni-network",
	    "type": "multus",
	    "defaultnetworkfile": "/tmp/foo.multus.conf",
	    "defaultnetworkwaitseconds": 3,
	    "delegates": [{
	        "name": "weave1",
	        "cniVersion": "0.2.0",
	        "type": "weave-net"
	    },{
	        "name": "other1",
	        "cniVersion": "0.2.0",
	        "type": "other-plugin"
	    }]
	}`),
		}

		// Touch the default network file.
		configPath := "/tmp/foo.multus.conf"
		os.OpenFile(configPath, os.O_RDONLY|os.O_CREATE, 0755)

		fExec := &fakeExec{}
		expectedResult1 := &types020.Result{
			CNIVersion: "0.2.0",
			IP4: &types020.IPConfig{
				IP: *testhelpers.EnsureCIDR("1.1.1.2/24"),
			},
		}
		expectedConf1 := `{
	    "name": "weave1",
	    "cniVersion": "0.2.0",
	    "type": "weave-net"
	}`
		fExec.addPlugin020(nil, "eth0", expectedConf1, expectedResult1, nil)

		expectedResult2 := &types020.Result{
			CNIVersion: "0.2.0",
			IP4: &types020.IPConfig{
				IP: *testhelpers.EnsureCIDR("1.1.1.5/24"),
			},
		}
		expectedConf2 := `{
	    "name": "other1",
	    "cniVersion": "0.2.0",
	    "type": "other-plugin"
	}`
		fExec.addPlugin020(nil, "net1", expectedConf2, expectedResult2, nil)

		os.Setenv("CNI_COMMAND", "ADD")
		os.Setenv("CNI_IFNAME", "eth0")

		binDir := "/opt/cni/bin"
		// use fExec for the exec param
		rawnetconflist := []byte(`{"cniVersion":"0.2.0","name":"weave1","type":"weave-net"}`)
		k8sargs, err := k8sclient.GetK8sArgs(args)
		n, err := types.LoadNetConf(args.StdinData)
		rt := types.CreateCNIRuntimeConf(args, k8sargs, args.IfName, n.RuntimeConfig)

		err = conflistDel(rt, rawnetconflist, binDir, fExec)
		Expect(err).To(HaveOccurred())
	})

	It("executes confListDel without error", func() {
		args := &skel.CmdArgs{
			ContainerID: "123456789",
			Netns:       testNS.Path(),
			IfName:      "eth0",
			StdinData: []byte(`{
	    "name": "node-cni-network",
	    "type": "multus",
	    "delegates": [{
	        "cniVersion": "0.3.1",
	        "name": "mynet-confList",
			"plugins": [
				{
					"type": "firstPlugin",
	                "capabilities": {"portMappings": true}
	            }
			]
		}],
		"runtimeConfig": {
	        "portMappings": [
	            {"hostPort": 8080, "containerPort": 80, "protocol": "tcp"}
			]
	    }
	}`),
		}

		// Touch the default network file.
		configPath := "/tmp/foo.multus.conf"
		os.OpenFile(configPath, os.O_RDONLY|os.O_CREATE, 0755)

		fExec := &fakeExec{}
		expectedConf1 := `{
	    "capabilities": {"portMappings": true},
		"name": "mynet-confList",
	    "cniVersion": "0.3.1",
	    "type": "firstPlugin",
	    "runtimeConfig": {
		    "portMappings": [
	            {"hostPort": 8080, "containerPort": 80, "protocol": "tcp"}
			]
	    }
	}`
		fExec.addPlugin020(nil, "eth0", expectedConf1, nil, nil)
		os.Setenv("CNI_COMMAND", "ADD")
		os.Setenv("CNI_IFNAME", "eth0")

		err := cmdDel(args, fExec, nil)
		Expect(err).NotTo(HaveOccurred())
	})

	It("executes kubernetes networks and delete it after pod removal", func() {
		fakePod := testhelpers.NewFakePod("testpod", "net1", "")
		net1 := `{
	"name": "net1",
	"type": "mynet",
	"cniVersion": "0.2.0"
}`
		args := &skel.CmdArgs{
			ContainerID: "123456789",
			Netns:       testNS.Path(),
			IfName:      "eth0",
			Args:        fmt.Sprintf("K8S_POD_NAME=%s;K8S_POD_NAMESPACE=%s", fakePod.ObjectMeta.Name, fakePod.ObjectMeta.Namespace),
			StdinData: []byte(`{
    "name": "node-cni-network",
    "type": "multus",
    "kubeconfig": "/etc/kubernetes/node-kubeconfig.yaml",
    "delegates": [{
        "name": "weave1",
        "cniVersion": "0.2.0",
        "type": "weave-net"
    }]
}`),
		}

		fExec := &fakeExec{}
		expectedResult1 := &types020.Result{
			CNIVersion: "0.2.0",
			IP4: &types020.IPConfig{
				IP: *testhelpers.EnsureCIDR("1.1.1.2/24"),
			},
		}
		expectedConf1 := `{
    "name": "weave1",
    "cniVersion": "0.2.0",
    "type": "weave-net"
}`
		fExec.addPlugin(nil, "eth0", expectedConf1, expectedResult1, nil)
		fExec.addPlugin(nil, "net1", net1, &types020.Result{
			CNIVersion: "0.2.0",
			IP4: &types020.IPConfig{
				IP: *testhelpers.EnsureCIDR("1.1.1.3/24"),
			},
		}, nil)

		fKubeClient := testhelpers.NewFakeKubeClient()
		fKubeClient.AddPod(fakePod)
		fKubeClient.AddNetConfig(fakePod.ObjectMeta.Namespace, "net1", net1)

		os.Setenv("CNI_COMMAND", "ADD")
		os.Setenv("CNI_IFNAME", "eth0")
		result, err := cmdAdd(args, fExec, fKubeClient)
		Expect(err).NotTo(HaveOccurred())
		Expect(fExec.addIndex).To(Equal(len(fExec.plugins)))
		Expect(fKubeClient.PodCount).To(Equal(2))
		Expect(fKubeClient.NetCount).To(Equal(1))
		r := result.(*types020.Result)
		// plugin 1 is the masterplugin
		Expect(reflect.DeepEqual(r, expectedResult1)).To(BeTrue())

		os.Setenv("CNI_COMMAND", "DEL")
		os.Setenv("CNI_IFNAME", "eth0")
		// set fKubeClient to nil to emulate no pod info
		fKubeClient.DeletePod(fakePod)
		err = cmdDel(args, fExec, fKubeClient)
		Expect(err).NotTo(HaveOccurred())
		Expect(fExec.delIndex).To(Equal(len(fExec.plugins)))
	})

	It("ensure delegates get portmap runtime config", func() {
		args := &skel.CmdArgs{
			ContainerID: "123456789",
			Netns:       testNS.Path(),
			IfName:      "eth0",
			StdinData: []byte(`{
    "name": "node-cni-network",
    "type": "multus",
    "delegates": [{
        "cniVersion": "0.3.1",
        "name": "mynet-confList",
		"plugins": [
			{
				"type": "firstPlugin",
                "capabilities": {"portMappings": true}
            }
		]
	}],
	"runtimeConfig": {
        "portMappings": [
            {"hostPort": 8080, "containerPort": 80, "protocol": "tcp"}
		]
    }
}`),
		}

		fExec := &fakeExec{}
		expectedConf1 := `{
    "capabilities": {"portMappings": true},
	"name": "mynet-confList",
    "cniVersion": "0.3.1",
    "type": "firstPlugin",
    "runtimeConfig": {
	    "portMappings": [
            {"hostPort": 8080, "containerPort": 80, "protocol": "tcp"}
		]
    }
}`
		fExec.addPlugin(nil, "eth0", expectedConf1, nil, nil)
		os.Setenv("CNI_COMMAND", "ADD")
		os.Setenv("CNI_IFNAME", "eth0")
		_, err := cmdAdd(args, fExec, nil)
		Expect(err).NotTo(HaveOccurred())
	})

	It("executes clusterNetwork delegate", func() {
		fakePod := testhelpers.NewFakePod("testpod", "", "kube-system/net1")
		net1 := `{
	"name": "net1",
	"type": "mynet",
	"cniVersion": "0.2.0"
}`
		expectedResult1 := &types020.Result{
			CNIVersion: "0.2.0",
			IP4: &types020.IPConfig{
				IP: *testhelpers.EnsureCIDR("1.1.1.2/24"),
			},
		}
		args := &skel.CmdArgs{
			ContainerID: "123456789",
			Netns:       testNS.Path(),
			IfName:      "eth0",
			Args:        fmt.Sprintf("K8S_POD_NAME=%s;K8S_POD_NAMESPACE=%s", fakePod.ObjectMeta.Name, fakePod.ObjectMeta.Namespace),
			StdinData: []byte(`{
    "name": "node-cni-network",
    "type": "multus",
    "kubeconfig": "/etc/kubernetes/node-kubeconfig.yaml",
    "defaultNetworks": [],
    "clusterNetwork": "net1",
    "delegates": []
}`),
		}

		fExec := &fakeExec{}
		fExec.addPlugin(nil, "eth0", net1, expectedResult1, nil)

		fKubeClient := testhelpers.NewFakeKubeClient()
		fKubeClient.AddPod(fakePod)
		fKubeClient.AddNetConfig("kube-system", "net1", net1)

		os.Setenv("CNI_COMMAND", "ADD")
		os.Setenv("CNI_IFNAME", "eth0")
		result, err := cmdAdd(args, fExec, fKubeClient)
		Expect(err).NotTo(HaveOccurred())
		Expect(fExec.addIndex).To(Equal(len(fExec.plugins)))
		Expect(fKubeClient.PodCount).To(Equal(2))
		Expect(fKubeClient.NetCount).To(Equal(2))
		r := result.(*types020.Result)
		Expect(reflect.DeepEqual(r, expectedResult1)).To(BeTrue())

		os.Setenv("CNI_COMMAND", "DEL")
		os.Setenv("CNI_IFNAME", "eth0")
		err = cmdDel(args, fExec, fKubeClient)
		Expect(err).NotTo(HaveOccurred())
		Expect(fExec.delIndex).To(Equal(len(fExec.plugins)))
	})

	It("Verify the cache is created in dataDir", func() {
		tmpCNIDir := tmpDir + "/cniData"
		err := os.Mkdir(tmpCNIDir, 0777)
		Expect(err).NotTo(HaveOccurred())

		fakePod := testhelpers.NewFakePod("testpod", "net1", "")
		net1 := `{
	"name": "net1",
	"type": "mynet",
	"cniVersion": "0.2.0"
}`
		args := &skel.CmdArgs{
			ContainerID: "123456789",
			Netns:       testNS.Path(),
			IfName:      "eth0",
			Args:        fmt.Sprintf("K8S_POD_NAME=%s;K8S_POD_NAMESPACE=%s", fakePod.ObjectMeta.Name, fakePod.ObjectMeta.Namespace),
			StdinData: []byte(fmt.Sprintf(`{
    "name": "node-cni-network",
    "type": "multus",
    "kubeconfig": "/etc/kubernetes/node-kubeconfig.yaml",
    "cniDir": "%s",
    "delegates": [{
        "name": "weave1",
        "cniVersion": "0.2.0",
        "type": "weave-net"
    }]
}`, tmpCNIDir)),
		}

		fExec := &fakeExec{}
		expectedResult1 := &types020.Result{
			CNIVersion: "0.2.0",
			IP4: &types020.IPConfig{
				IP: *testhelpers.EnsureCIDR("1.1.1.2/24"),
			},
		}
		expectedConf1 := `{
    "name": "weave1",
    "cniVersion": "0.2.0",
    "type": "weave-net"
}`
		fExec.addPlugin(nil, "eth0", expectedConf1, expectedResult1, nil)
		fExec.addPlugin(nil, "net1", net1, &types020.Result{
			CNIVersion: "0.2.0",
			IP4: &types020.IPConfig{
				IP: *testhelpers.EnsureCIDR("1.1.1.3/24"),
			},
		}, nil)

		fKubeClient := testhelpers.NewFakeKubeClient()
		fKubeClient.AddPod(fakePod)
		fKubeClient.AddNetConfig(fakePod.ObjectMeta.Namespace, "net1", net1)
		os.Setenv("CNI_COMMAND", "ADD")
		os.Setenv("CNI_IFNAME", "eth0")
		result, err := cmdAdd(args, fExec, fKubeClient)
		Expect(err).NotTo(HaveOccurred())
		Expect(fExec.addIndex).To(Equal(len(fExec.plugins)))
		Expect(fKubeClient.PodCount).To(Equal(2))
		Expect(fKubeClient.NetCount).To(Equal(1))
		r := result.(*types020.Result)
		// plugin 1 is the masterplugin
		Expect(reflect.DeepEqual(r, expectedResult1)).To(BeTrue())

		By("Verify cache file existence")
		cacheFilePath := fmt.Sprintf("%s/%s", tmpCNIDir, "123456789")
		_, err = os.Stat(cacheFilePath)
		Expect(err).NotTo(HaveOccurred())

		By("Delete and check net count is not incremented")
		os.Setenv("CNI_COMMAND", "DEL")
		os.Setenv("CNI_IFNAME", "eth0")
		err = cmdDel(args, fExec, fKubeClient)
		Expect(err).NotTo(HaveOccurred())
		Expect(fExec.delIndex).To(Equal(len(fExec.plugins)))
		Expect(fKubeClient.PodCount).To(Equal(3))
		Expect(fKubeClient.NetCount).To(Equal(1))
	})

	It("Delete pod without cache", func() {
		tmpCNIDir := tmpDir + "/cniData"
		err := os.Mkdir(tmpCNIDir, 0777)
		Expect(err).NotTo(HaveOccurred())

		fakePod := testhelpers.NewFakePod("testpod", "net1", "")
		net1 := `{
	"name": "net1",
	"type": "mynet",
	"cniVersion": "0.2.0"
}`
		args := &skel.CmdArgs{
			ContainerID: "123456789",
			Netns:       testNS.Path(),
			IfName:      "eth0",
			Args:        fmt.Sprintf("K8S_POD_NAME=%s;K8S_POD_NAMESPACE=%s", fakePod.ObjectMeta.Name, fakePod.ObjectMeta.Namespace),
			StdinData: []byte(fmt.Sprintf(`{
    "name": "node-cni-network",
    "type": "multus",
    "kubeconfig": "/etc/kubernetes/node-kubeconfig.yaml",
    "cniDir": "%s",
    "delegates": [{
        "name": "weave1",
        "cniVersion": "0.2.0",
        "type": "weave-net"
    }]
}`, tmpCNIDir)),
		}

		fExec := &fakeExec{}
		expectedResult1 := &types020.Result{
			CNIVersion: "0.2.0",
			IP4: &types020.IPConfig{
				IP: *testhelpers.EnsureCIDR("1.1.1.2/24"),
			},
		}
		expectedConf1 := `{
    "name": "weave1",
    "cniVersion": "0.2.0",
    "type": "weave-net"
}`
		fExec.addPlugin(nil, "eth0", expectedConf1, expectedResult1, nil)
		fExec.addPlugin(nil, "net1", net1, &types020.Result{
			CNIVersion: "0.2.0",
			IP4: &types020.IPConfig{
				IP: *testhelpers.EnsureCIDR("1.1.1.3/24"),
			},
		}, nil)

		fKubeClient := testhelpers.NewFakeKubeClient()
		fKubeClient.AddPod(fakePod)
		fKubeClient.AddNetConfig(fakePod.ObjectMeta.Namespace, "net1", net1)
		os.Setenv("CNI_COMMAND", "ADD")
		os.Setenv("CNI_IFNAME", "eth0")
		result, err := cmdAdd(args, fExec, fKubeClient)
		Expect(err).NotTo(HaveOccurred())
		Expect(fExec.addIndex).To(Equal(len(fExec.plugins)))
		Expect(fKubeClient.PodCount).To(Equal(2))
		Expect(fKubeClient.NetCount).To(Equal(1))
		r := result.(*types020.Result)
		// plugin 1 is the masterplugin
		Expect(reflect.DeepEqual(r, expectedResult1)).To(BeTrue())

		By("Verify cache file existence")
		cacheFilePath := fmt.Sprintf("%s/%s", tmpCNIDir, "123456789")
		_, err = os.Stat(cacheFilePath)
		Expect(err).NotTo(HaveOccurred())

		err = os.Remove(cacheFilePath)
		Expect(err).NotTo(HaveOccurred())

		By("Delete and check pod/net count is incremented")
		os.Setenv("CNI_COMMAND", "DEL")
		os.Setenv("CNI_IFNAME", "eth0")
		err = cmdDel(args, fExec, fKubeClient)
		Expect(err).NotTo(HaveOccurred())
		Expect(fExec.delIndex).To(Equal(len(fExec.plugins)))
		Expect(fKubeClient.PodCount).To(Equal(4))
		Expect(fKubeClient.NetCount).To(Equal(2))
	})
})<|MERGE_RESOLUTION|>--- conflicted
+++ resolved
@@ -28,12 +28,8 @@
 
 	"github.com/containernetworking/cni/pkg/skel"
 	cnitypes "github.com/containernetworking/cni/pkg/types"
-<<<<<<< HEAD
-	"github.com/containernetworking/cni/pkg/types/020"
-=======
 	types020 "github.com/containernetworking/cni/pkg/types/020"
 	current "github.com/containernetworking/cni/pkg/types/current"
->>>>>>> 8c76fd62
 	cniversion "github.com/containernetworking/cni/pkg/version"
 	"github.com/containernetworking/plugins/pkg/ns"
 	"github.com/containernetworking/plugins/pkg/testutils"
@@ -194,24 +190,6 @@
 			Netns:       testNS.Path(),
 			IfName:      "eth0",
 			StdinData: []byte(`{
-<<<<<<< HEAD
-    "name": "node-cni-network",
-    "type": "multus",
-    "defaultnetworkfile": "/tmp/foo.multus.conf",
-    "defaultnetworkwaitseconds": 3,
-    "delegates": [{
-        "name": "weave1",
-        "cniVersion": "0.2.0",
-        "type": "weave-net"
-    },{
-        "name": "other1",
-        "cniVersion": "0.2.0",
-        "type": "other-plugin"
-    }]
-}`),
-		}
-
-=======
 	    "name": "node-cni-network",
 	    "type": "multus",
 	    "defaultnetworkfile": "/tmp/foo.multus.conf",
@@ -230,7 +208,6 @@
 
 		logging.SetLogLevel("verbose")
 
->>>>>>> 8c76fd62
 		// Touch the default network file.
 		configPath := "/tmp/foo.multus.conf"
 		os.OpenFile(configPath, os.O_RDONLY|os.O_CREATE, 0755)
@@ -282,33 +259,30 @@
 			errRemove := os.Remove(configPath)
 			Expect(errRemove).NotTo(HaveOccurred())
 		}
-<<<<<<< HEAD
-
-	})
-
-	It("executes delegates and cleans up on failure", func() {
-		expectedConf1 := `{
-    "name": "weave1",
-    "cniVersion": "0.2.0",
-    "type": "weave-net"
-}`
-		expectedConf2 := `{
-    "name": "other1",
-    "cniVersion": "0.2.0",
-    "type": "other-plugin"
-}`
-		args := &skel.CmdArgs{
-			ContainerID: "123456789",
-			Netns:       testNS.Path(),
-			IfName:      "eth0",
-			StdinData: []byte(fmt.Sprintf(`{
-    "name": "node-cni-network",
-    "type": "multus",
-    "defaultnetworkfile": "/tmp/foo.multus.conf",
-    "defaultnetworkwaitseconds": 3,
-    "delegates": [%s,%s]
-}`, expectedConf1, expectedConf2)),
-		}
+	})
+
+	It("executes delegates given faulty namespace", func() {
+		args := &skel.CmdArgs{
+			ContainerID: "123456789",
+			Netns:       "fsdadfad",
+			IfName:      "eth0",
+			StdinData: []byte(`{
+	    "name": "node-cni-network",
+	    "type": "multus",
+	    "defaultnetworkfile": "/tmp/foo.multus.conf",
+	    "defaultnetworkwaitseconds": 3,
+	    "delegates": [{
+	        "name": "weave1",
+	        "cniVersion": "0.2.0",
+	        "type": "weave-net"
+	    },{
+	        "name": "other1",
+	        "cniVersion": "0.2.0",
+	        "type": "other-plugin"
+	    }]
+	}`),
+		}
+		// Netns is given garbage value
 
 		// Touch the default network file.
 		configPath := "/tmp/foo.multus.conf"
@@ -321,204 +295,49 @@
 				IP: *testhelpers.EnsureCIDR("1.1.1.2/24"),
 			},
 		}
-		fExec.addPlugin(nil, "eth0", expectedConf1, expectedResult1, nil)
-
-		// This plugin invocation should fail
-		err := fmt.Errorf("expected plugin failure")
-		fExec.addPlugin(nil, "net1", expectedConf2, nil, err)
-
-		os.Setenv("CNI_COMMAND", "ADD")
-		os.Setenv("CNI_IFNAME", "eth0")
-		_, err = cmdAdd(args, fExec, nil)
-		Expect(fExec.addIndex).To(Equal(2))
-		Expect(fExec.delIndex).To(Equal(2))
-		Expect(err).To(MatchError("Multus: Err adding pod to network \"other1\": Multus: error in invoke Delegate add - \"other-plugin\": expected plugin failure"))
+		expectedConf1 := `{
+	    "name": "weave1",
+	    "cniVersion": "0.2.0",
+	    "type": "weave-net"
+	}`
+		fExec.addPlugin020(nil, "eth0", expectedConf1, expectedResult1, nil)
+
+		expectedResult2 := &types020.Result{
+			CNIVersion: "0.2.0",
+			IP4: &types020.IPConfig{
+				IP: *testhelpers.EnsureCIDR("1.1.1.5/24"),
+			},
+		}
+		expectedConf2 := `{
+	    "name": "other1",
+	    "cniVersion": "0.2.0",
+	    "type": "other-plugin"
+	}`
+		fExec.addPlugin020(nil, "net1", expectedConf2, expectedResult2, nil)
+
+		os.Setenv("CNI_COMMAND", "ADD")
+		os.Setenv("CNI_IFNAME", "eth0")
+		result, err := cmdAdd(args, fExec, nil)
+		Expect(err).NotTo(HaveOccurred())
+		Expect(fExec.addIndex).To(Equal(len(fExec.plugins)))
+		r := result.(*types020.Result)
+		// plugin 1 is the masterplugin
+		Expect(reflect.DeepEqual(r, expectedResult1)).To(BeTrue())
+
+		os.Setenv("CNI_COMMAND", "DEL")
+		os.Setenv("CNI_IFNAME", "eth0")
+		err = cmdDel(args, fExec, nil)
+		Expect(err).NotTo(HaveOccurred())
+		Expect(fExec.delIndex).To(Equal(len(fExec.plugins)))
 
 		// Cleanup default network file.
 		if _, errStat := os.Stat(configPath); errStat == nil {
 			errRemove := os.Remove(configPath)
 			Expect(errRemove).NotTo(HaveOccurred())
 		}
-
-	})
-
-	It("executes delegates with interface name and MAC and IP addr", func() {
-		podNet := `[{"name":"net1",
-			 "interface": "test1",
-			 "ips":"1.2.3.4/24"},
-		{"name":"net2",
-		 "mac": "c2:11:22:33:44:66",
-		 "ips": "10.0.0.1"}
-]`
-		fakePod := testhelpers.NewFakePod("testpod", podNet, "")
-		net1 := `{
-	"name": "net1",
-	"type": "mynet",
-	"cniVersion": "0.2.0"
-}`
-		net2 := `{
-	"name": "net2",
-	"type": "mynet2",
-	"cniVersion": "0.2.0"
-}`
-		args := &skel.CmdArgs{
-			ContainerID: "123456789",
-			Netns:       testNS.Path(),
-			IfName:      "eth0",
-			Args:        fmt.Sprintf("K8S_POD_NAME=%s;K8S_POD_NAMESPACE=%s", fakePod.ObjectMeta.Name, fakePod.ObjectMeta.Namespace),
-			StdinData: []byte(`{
-    "name": "node-cni-network",
-    "type": "multus",
-    "kubeconfig": "/etc/kubernetes/node-kubeconfig.yaml",
-    "delegates": [{
-        "name": "weave1",
-        "cniVersion": "0.2.0",
-        "type": "weave-net"
-    }]
-}`),
-		}
-
-		fExec := &fakeExec{}
-		expectedResult1 := &types020.Result{
-			CNIVersion: "0.2.0",
-			IP4: &types020.IPConfig{
-				IP: *testhelpers.EnsureCIDR("1.1.1.2/24"),
-			},
-		}
-		expectedConf1 := `{
-    "name": "weave1",
-    "cniVersion": "0.2.0",
-    "type": "weave-net"
-}`
-		fExec.addPlugin(nil, "eth0", expectedConf1, expectedResult1, nil)
-		fExec.addPlugin([]string{"CNI_ARGS=IgnoreUnknown=true;IP=1.2.3.4/24"}, "test1", net1, &types020.Result{
-			CNIVersion: "0.2.0",
-			IP4: &types020.IPConfig{
-				IP: *testhelpers.EnsureCIDR("1.1.1.3/24"),
-			},
-		}, nil)
-		fExec.addPlugin([]string{"CNI_ARGS=IgnoreUnknown=true;MAC=c2:11:22:33:44:66;IP=10.0.0.1"}, "net2", net2, &types020.Result{
-			CNIVersion: "0.2.0",
-			IP4: &types020.IPConfig{
-				IP: *testhelpers.EnsureCIDR("1.1.1.4/24"),
-			},
-		}, nil)
-
-		fKubeClient := testhelpers.NewFakeKubeClient()
-		fKubeClient.AddPod(fakePod)
-		fKubeClient.AddNetConfig(fakePod.ObjectMeta.Namespace, "net1", net1)
-		fKubeClient.AddNetConfig(fakePod.ObjectMeta.Namespace, "net2", net2)
-
-		os.Setenv("CNI_COMMAND", "ADD")
-		os.Setenv("CNI_IFNAME", "eth0")
-		result, err := cmdAdd(args, fExec, fKubeClient)
-		Expect(err).NotTo(HaveOccurred())
-		Expect(fExec.addIndex).To(Equal(len(fExec.plugins)))
-		Expect(fKubeClient.PodCount).To(Equal(2))
-		Expect(fKubeClient.NetCount).To(Equal(2))
-		r := result.(*types020.Result)
-		// plugin 1 is the masterplugin
-		Expect(reflect.DeepEqual(r, expectedResult1)).To(BeTrue())
-	})
-
-	It("executes delegates and kubernetes networks", func() {
-		fakePod := testhelpers.NewFakePod("testpod", "net1,net2", "")
-		net1 := `{
-	"name": "net1",
-	"type": "mynet",
-	"cniVersion": "0.2.0"
-}`
-		net2 := `{
-	"name": "net2",
-	"type": "mynet2",
-	"cniVersion": "0.2.0"
-}`
-		net3 := `{
-	"name": "net3",
-	"type": "mynet3",
-	"cniVersion": "0.2.0"
-}`
-=======
-	})
-
-	It("executes delegates given faulty namespace", func() {
-		args := &skel.CmdArgs{
-			ContainerID: "123456789",
-			Netns:       "fsdadfad",
-			IfName:      "eth0",
-			StdinData: []byte(`{
-	    "name": "node-cni-network",
-	    "type": "multus",
-	    "defaultnetworkfile": "/tmp/foo.multus.conf",
-	    "defaultnetworkwaitseconds": 3,
-	    "delegates": [{
-	        "name": "weave1",
-	        "cniVersion": "0.2.0",
-	        "type": "weave-net"
-	    },{
-	        "name": "other1",
-	        "cniVersion": "0.2.0",
-	        "type": "other-plugin"
-	    }]
-	}`),
-		}
-		// Netns is given garbage value
-
-		// Touch the default network file.
-		configPath := "/tmp/foo.multus.conf"
-		os.OpenFile(configPath, os.O_RDONLY|os.O_CREATE, 0755)
-
-		fExec := &fakeExec{}
-		expectedResult1 := &types020.Result{
-			CNIVersion: "0.2.0",
-			IP4: &types020.IPConfig{
-				IP: *testhelpers.EnsureCIDR("1.1.1.2/24"),
-			},
-		}
-		expectedConf1 := `{
-	    "name": "weave1",
-	    "cniVersion": "0.2.0",
-	    "type": "weave-net"
-	}`
-		fExec.addPlugin020(nil, "eth0", expectedConf1, expectedResult1, nil)
-
-		expectedResult2 := &types020.Result{
-			CNIVersion: "0.2.0",
-			IP4: &types020.IPConfig{
-				IP: *testhelpers.EnsureCIDR("1.1.1.5/24"),
-			},
-		}
-		expectedConf2 := `{
-	    "name": "other1",
-	    "cniVersion": "0.2.0",
-	    "type": "other-plugin"
-	}`
-		fExec.addPlugin020(nil, "net1", expectedConf2, expectedResult2, nil)
-
-		os.Setenv("CNI_COMMAND", "ADD")
-		os.Setenv("CNI_IFNAME", "eth0")
-		result, err := cmdAdd(args, fExec, nil)
-		Expect(err).NotTo(HaveOccurred())
-		Expect(fExec.addIndex).To(Equal(len(fExec.plugins)))
-		r := result.(*types020.Result)
-		// plugin 1 is the masterplugin
-		Expect(reflect.DeepEqual(r, expectedResult1)).To(BeTrue())
-
-		os.Setenv("CNI_COMMAND", "DEL")
-		os.Setenv("CNI_IFNAME", "eth0")
-		err = cmdDel(args, fExec, nil)
-		Expect(err).NotTo(HaveOccurred())
-		Expect(fExec.delIndex).To(Equal(len(fExec.plugins)))
-
-		// Cleanup default network file.
-		if _, errStat := os.Stat(configPath); errStat == nil {
-			errRemove := os.Remove(configPath)
-			Expect(errRemove).NotTo(HaveOccurred())
-		}
 	})
 
 	It("returns the previous result using cmdGet", func() {
->>>>>>> 8c76fd62
 		args := &skel.CmdArgs{
 			ContainerID: "123456789",
 			Netns:       testNS.Path(),
@@ -2187,328 +2006,4 @@
 		err := cmdDel(args, fExec, nil)
 		Expect(err).NotTo(HaveOccurred())
 	})
-
-	It("executes kubernetes networks and delete it after pod removal", func() {
-		fakePod := testhelpers.NewFakePod("testpod", "net1", "")
-		net1 := `{
-	"name": "net1",
-	"type": "mynet",
-	"cniVersion": "0.2.0"
-}`
-		args := &skel.CmdArgs{
-			ContainerID: "123456789",
-			Netns:       testNS.Path(),
-			IfName:      "eth0",
-			Args:        fmt.Sprintf("K8S_POD_NAME=%s;K8S_POD_NAMESPACE=%s", fakePod.ObjectMeta.Name, fakePod.ObjectMeta.Namespace),
-			StdinData: []byte(`{
-    "name": "node-cni-network",
-    "type": "multus",
-    "kubeconfig": "/etc/kubernetes/node-kubeconfig.yaml",
-    "delegates": [{
-        "name": "weave1",
-        "cniVersion": "0.2.0",
-        "type": "weave-net"
-    }]
-}`),
-		}
-
-		fExec := &fakeExec{}
-		expectedResult1 := &types020.Result{
-			CNIVersion: "0.2.0",
-			IP4: &types020.IPConfig{
-				IP: *testhelpers.EnsureCIDR("1.1.1.2/24"),
-			},
-		}
-		expectedConf1 := `{
-    "name": "weave1",
-    "cniVersion": "0.2.0",
-    "type": "weave-net"
-}`
-		fExec.addPlugin(nil, "eth0", expectedConf1, expectedResult1, nil)
-		fExec.addPlugin(nil, "net1", net1, &types020.Result{
-			CNIVersion: "0.2.0",
-			IP4: &types020.IPConfig{
-				IP: *testhelpers.EnsureCIDR("1.1.1.3/24"),
-			},
-		}, nil)
-
-		fKubeClient := testhelpers.NewFakeKubeClient()
-		fKubeClient.AddPod(fakePod)
-		fKubeClient.AddNetConfig(fakePod.ObjectMeta.Namespace, "net1", net1)
-
-		os.Setenv("CNI_COMMAND", "ADD")
-		os.Setenv("CNI_IFNAME", "eth0")
-		result, err := cmdAdd(args, fExec, fKubeClient)
-		Expect(err).NotTo(HaveOccurred())
-		Expect(fExec.addIndex).To(Equal(len(fExec.plugins)))
-		Expect(fKubeClient.PodCount).To(Equal(2))
-		Expect(fKubeClient.NetCount).To(Equal(1))
-		r := result.(*types020.Result)
-		// plugin 1 is the masterplugin
-		Expect(reflect.DeepEqual(r, expectedResult1)).To(BeTrue())
-
-		os.Setenv("CNI_COMMAND", "DEL")
-		os.Setenv("CNI_IFNAME", "eth0")
-		// set fKubeClient to nil to emulate no pod info
-		fKubeClient.DeletePod(fakePod)
-		err = cmdDel(args, fExec, fKubeClient)
-		Expect(err).NotTo(HaveOccurred())
-		Expect(fExec.delIndex).To(Equal(len(fExec.plugins)))
-	})
-
-	It("ensure delegates get portmap runtime config", func() {
-		args := &skel.CmdArgs{
-			ContainerID: "123456789",
-			Netns:       testNS.Path(),
-			IfName:      "eth0",
-			StdinData: []byte(`{
-    "name": "node-cni-network",
-    "type": "multus",
-    "delegates": [{
-        "cniVersion": "0.3.1",
-        "name": "mynet-confList",
-		"plugins": [
-			{
-				"type": "firstPlugin",
-                "capabilities": {"portMappings": true}
-            }
-		]
-	}],
-	"runtimeConfig": {
-        "portMappings": [
-            {"hostPort": 8080, "containerPort": 80, "protocol": "tcp"}
-		]
-    }
-}`),
-		}
-
-		fExec := &fakeExec{}
-		expectedConf1 := `{
-    "capabilities": {"portMappings": true},
-	"name": "mynet-confList",
-    "cniVersion": "0.3.1",
-    "type": "firstPlugin",
-    "runtimeConfig": {
-	    "portMappings": [
-            {"hostPort": 8080, "containerPort": 80, "protocol": "tcp"}
-		]
-    }
-}`
-		fExec.addPlugin(nil, "eth0", expectedConf1, nil, nil)
-		os.Setenv("CNI_COMMAND", "ADD")
-		os.Setenv("CNI_IFNAME", "eth0")
-		_, err := cmdAdd(args, fExec, nil)
-		Expect(err).NotTo(HaveOccurred())
-	})
-
-	It("executes clusterNetwork delegate", func() {
-		fakePod := testhelpers.NewFakePod("testpod", "", "kube-system/net1")
-		net1 := `{
-	"name": "net1",
-	"type": "mynet",
-	"cniVersion": "0.2.0"
-}`
-		expectedResult1 := &types020.Result{
-			CNIVersion: "0.2.0",
-			IP4: &types020.IPConfig{
-				IP: *testhelpers.EnsureCIDR("1.1.1.2/24"),
-			},
-		}
-		args := &skel.CmdArgs{
-			ContainerID: "123456789",
-			Netns:       testNS.Path(),
-			IfName:      "eth0",
-			Args:        fmt.Sprintf("K8S_POD_NAME=%s;K8S_POD_NAMESPACE=%s", fakePod.ObjectMeta.Name, fakePod.ObjectMeta.Namespace),
-			StdinData: []byte(`{
-    "name": "node-cni-network",
-    "type": "multus",
-    "kubeconfig": "/etc/kubernetes/node-kubeconfig.yaml",
-    "defaultNetworks": [],
-    "clusterNetwork": "net1",
-    "delegates": []
-}`),
-		}
-
-		fExec := &fakeExec{}
-		fExec.addPlugin(nil, "eth0", net1, expectedResult1, nil)
-
-		fKubeClient := testhelpers.NewFakeKubeClient()
-		fKubeClient.AddPod(fakePod)
-		fKubeClient.AddNetConfig("kube-system", "net1", net1)
-
-		os.Setenv("CNI_COMMAND", "ADD")
-		os.Setenv("CNI_IFNAME", "eth0")
-		result, err := cmdAdd(args, fExec, fKubeClient)
-		Expect(err).NotTo(HaveOccurred())
-		Expect(fExec.addIndex).To(Equal(len(fExec.plugins)))
-		Expect(fKubeClient.PodCount).To(Equal(2))
-		Expect(fKubeClient.NetCount).To(Equal(2))
-		r := result.(*types020.Result)
-		Expect(reflect.DeepEqual(r, expectedResult1)).To(BeTrue())
-
-		os.Setenv("CNI_COMMAND", "DEL")
-		os.Setenv("CNI_IFNAME", "eth0")
-		err = cmdDel(args, fExec, fKubeClient)
-		Expect(err).NotTo(HaveOccurred())
-		Expect(fExec.delIndex).To(Equal(len(fExec.plugins)))
-	})
-
-	It("Verify the cache is created in dataDir", func() {
-		tmpCNIDir := tmpDir + "/cniData"
-		err := os.Mkdir(tmpCNIDir, 0777)
-		Expect(err).NotTo(HaveOccurred())
-
-		fakePod := testhelpers.NewFakePod("testpod", "net1", "")
-		net1 := `{
-	"name": "net1",
-	"type": "mynet",
-	"cniVersion": "0.2.0"
-}`
-		args := &skel.CmdArgs{
-			ContainerID: "123456789",
-			Netns:       testNS.Path(),
-			IfName:      "eth0",
-			Args:        fmt.Sprintf("K8S_POD_NAME=%s;K8S_POD_NAMESPACE=%s", fakePod.ObjectMeta.Name, fakePod.ObjectMeta.Namespace),
-			StdinData: []byte(fmt.Sprintf(`{
-    "name": "node-cni-network",
-    "type": "multus",
-    "kubeconfig": "/etc/kubernetes/node-kubeconfig.yaml",
-    "cniDir": "%s",
-    "delegates": [{
-        "name": "weave1",
-        "cniVersion": "0.2.0",
-        "type": "weave-net"
-    }]
-}`, tmpCNIDir)),
-		}
-
-		fExec := &fakeExec{}
-		expectedResult1 := &types020.Result{
-			CNIVersion: "0.2.0",
-			IP4: &types020.IPConfig{
-				IP: *testhelpers.EnsureCIDR("1.1.1.2/24"),
-			},
-		}
-		expectedConf1 := `{
-    "name": "weave1",
-    "cniVersion": "0.2.0",
-    "type": "weave-net"
-}`
-		fExec.addPlugin(nil, "eth0", expectedConf1, expectedResult1, nil)
-		fExec.addPlugin(nil, "net1", net1, &types020.Result{
-			CNIVersion: "0.2.0",
-			IP4: &types020.IPConfig{
-				IP: *testhelpers.EnsureCIDR("1.1.1.3/24"),
-			},
-		}, nil)
-
-		fKubeClient := testhelpers.NewFakeKubeClient()
-		fKubeClient.AddPod(fakePod)
-		fKubeClient.AddNetConfig(fakePod.ObjectMeta.Namespace, "net1", net1)
-		os.Setenv("CNI_COMMAND", "ADD")
-		os.Setenv("CNI_IFNAME", "eth0")
-		result, err := cmdAdd(args, fExec, fKubeClient)
-		Expect(err).NotTo(HaveOccurred())
-		Expect(fExec.addIndex).To(Equal(len(fExec.plugins)))
-		Expect(fKubeClient.PodCount).To(Equal(2))
-		Expect(fKubeClient.NetCount).To(Equal(1))
-		r := result.(*types020.Result)
-		// plugin 1 is the masterplugin
-		Expect(reflect.DeepEqual(r, expectedResult1)).To(BeTrue())
-
-		By("Verify cache file existence")
-		cacheFilePath := fmt.Sprintf("%s/%s", tmpCNIDir, "123456789")
-		_, err = os.Stat(cacheFilePath)
-		Expect(err).NotTo(HaveOccurred())
-
-		By("Delete and check net count is not incremented")
-		os.Setenv("CNI_COMMAND", "DEL")
-		os.Setenv("CNI_IFNAME", "eth0")
-		err = cmdDel(args, fExec, fKubeClient)
-		Expect(err).NotTo(HaveOccurred())
-		Expect(fExec.delIndex).To(Equal(len(fExec.plugins)))
-		Expect(fKubeClient.PodCount).To(Equal(3))
-		Expect(fKubeClient.NetCount).To(Equal(1))
-	})
-
-	It("Delete pod without cache", func() {
-		tmpCNIDir := tmpDir + "/cniData"
-		err := os.Mkdir(tmpCNIDir, 0777)
-		Expect(err).NotTo(HaveOccurred())
-
-		fakePod := testhelpers.NewFakePod("testpod", "net1", "")
-		net1 := `{
-	"name": "net1",
-	"type": "mynet",
-	"cniVersion": "0.2.0"
-}`
-		args := &skel.CmdArgs{
-			ContainerID: "123456789",
-			Netns:       testNS.Path(),
-			IfName:      "eth0",
-			Args:        fmt.Sprintf("K8S_POD_NAME=%s;K8S_POD_NAMESPACE=%s", fakePod.ObjectMeta.Name, fakePod.ObjectMeta.Namespace),
-			StdinData: []byte(fmt.Sprintf(`{
-    "name": "node-cni-network",
-    "type": "multus",
-    "kubeconfig": "/etc/kubernetes/node-kubeconfig.yaml",
-    "cniDir": "%s",
-    "delegates": [{
-        "name": "weave1",
-        "cniVersion": "0.2.0",
-        "type": "weave-net"
-    }]
-}`, tmpCNIDir)),
-		}
-
-		fExec := &fakeExec{}
-		expectedResult1 := &types020.Result{
-			CNIVersion: "0.2.0",
-			IP4: &types020.IPConfig{
-				IP: *testhelpers.EnsureCIDR("1.1.1.2/24"),
-			},
-		}
-		expectedConf1 := `{
-    "name": "weave1",
-    "cniVersion": "0.2.0",
-    "type": "weave-net"
-}`
-		fExec.addPlugin(nil, "eth0", expectedConf1, expectedResult1, nil)
-		fExec.addPlugin(nil, "net1", net1, &types020.Result{
-			CNIVersion: "0.2.0",
-			IP4: &types020.IPConfig{
-				IP: *testhelpers.EnsureCIDR("1.1.1.3/24"),
-			},
-		}, nil)
-
-		fKubeClient := testhelpers.NewFakeKubeClient()
-		fKubeClient.AddPod(fakePod)
-		fKubeClient.AddNetConfig(fakePod.ObjectMeta.Namespace, "net1", net1)
-		os.Setenv("CNI_COMMAND", "ADD")
-		os.Setenv("CNI_IFNAME", "eth0")
-		result, err := cmdAdd(args, fExec, fKubeClient)
-		Expect(err).NotTo(HaveOccurred())
-		Expect(fExec.addIndex).To(Equal(len(fExec.plugins)))
-		Expect(fKubeClient.PodCount).To(Equal(2))
-		Expect(fKubeClient.NetCount).To(Equal(1))
-		r := result.(*types020.Result)
-		// plugin 1 is the masterplugin
-		Expect(reflect.DeepEqual(r, expectedResult1)).To(BeTrue())
-
-		By("Verify cache file existence")
-		cacheFilePath := fmt.Sprintf("%s/%s", tmpCNIDir, "123456789")
-		_, err = os.Stat(cacheFilePath)
-		Expect(err).NotTo(HaveOccurred())
-
-		err = os.Remove(cacheFilePath)
-		Expect(err).NotTo(HaveOccurred())
-
-		By("Delete and check pod/net count is incremented")
-		os.Setenv("CNI_COMMAND", "DEL")
-		os.Setenv("CNI_IFNAME", "eth0")
-		err = cmdDel(args, fExec, fKubeClient)
-		Expect(err).NotTo(HaveOccurred())
-		Expect(fExec.delIndex).To(Equal(len(fExec.plugins)))
-		Expect(fKubeClient.PodCount).To(Equal(4))
-		Expect(fKubeClient.NetCount).To(Equal(2))
-	})
 })