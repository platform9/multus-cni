// go run linux/mksysnum.go -Wall -Werror -static -I/tmp/include -fsigned-char /tmp/include/asm/unistd.h
// Code generated by the command above; see README.md. DO NOT EDIT.

// +build arm64,linux

package unix

const (
	SYS_IO_SETUP               = 0
	SYS_IO_DESTROY             = 1
	SYS_IO_SUBMIT              = 2
	SYS_IO_CANCEL              = 3
	SYS_IO_GETEVENTS           = 4
	SYS_SETXATTR               = 5
	SYS_LSETXATTR              = 6
	SYS_FSETXATTR              = 7
	SYS_GETXATTR               = 8
	SYS_LGETXATTR              = 9
	SYS_FGETXATTR              = 10
	SYS_LISTXATTR              = 11
	SYS_LLISTXATTR             = 12
	SYS_FLISTXATTR             = 13
	SYS_REMOVEXATTR            = 14
	SYS_LREMOVEXATTR           = 15
	SYS_FREMOVEXATTR           = 16
	SYS_GETCWD                 = 17
	SYS_LOOKUP_DCOOKIE         = 18
	SYS_EVENTFD2               = 19
	SYS_EPOLL_CREATE1          = 20
	SYS_EPOLL_CTL              = 21
	SYS_EPOLL_PWAIT            = 22
	SYS_DUP                    = 23
	SYS_DUP3                   = 24
	SYS_FCNTL                  = 25
	SYS_INOTIFY_INIT1          = 26
	SYS_INOTIFY_ADD_WATCH      = 27
	SYS_INOTIFY_RM_WATCH       = 28
	SYS_IOCTL                  = 29
	SYS_IOPRIO_SET             = 30
	SYS_IOPRIO_GET             = 31
	SYS_FLOCK                  = 32
	SYS_MKNODAT                = 33
	SYS_MKDIRAT                = 34
	SYS_UNLINKAT               = 35
	SYS_SYMLINKAT              = 36
	SYS_LINKAT                 = 37
	SYS_RENAMEAT               = 38
	SYS_UMOUNT2                = 39
	SYS_MOUNT                  = 40
	SYS_PIVOT_ROOT             = 41
	SYS_NFSSERVCTL             = 42
	SYS_STATFS                 = 43
	SYS_FSTATFS                = 44
	SYS_TRUNCATE               = 45
	SYS_FTRUNCATE              = 46
	SYS_FALLOCATE              = 47
	SYS_FACCESSAT              = 48
	SYS_CHDIR                  = 49
	SYS_FCHDIR                 = 50
	SYS_CHROOT                 = 51
	SYS_FCHMOD                 = 52
	SYS_FCHMODAT               = 53
	SYS_FCHOWNAT               = 54
	SYS_FCHOWN                 = 55
	SYS_OPENAT                 = 56
	SYS_CLOSE                  = 57
	SYS_VHANGUP                = 58
	SYS_PIPE2                  = 59
	SYS_QUOTACTL               = 60
	SYS_GETDENTS64             = 61
	SYS_LSEEK                  = 62
	SYS_READ                   = 63
	SYS_WRITE                  = 64
	SYS_READV                  = 65
	SYS_WRITEV                 = 66
	SYS_PREAD64                = 67
	SYS_PWRITE64               = 68
	SYS_PREADV                 = 69
	SYS_PWRITEV                = 70
	SYS_SENDFILE               = 71
	SYS_PSELECT6               = 72
	SYS_PPOLL                  = 73
	SYS_SIGNALFD4              = 74
	SYS_VMSPLICE               = 75
	SYS_SPLICE                 = 76
	SYS_TEE                    = 77
	SYS_READLINKAT             = 78
	SYS_FSTATAT                = 79
	SYS_FSTAT                  = 80
	SYS_SYNC                   = 81
	SYS_FSYNC                  = 82
	SYS_FDATASYNC              = 83
	SYS_SYNC_FILE_RANGE        = 84
	SYS_TIMERFD_CREATE         = 85
	SYS_TIMERFD_SETTIME        = 86
	SYS_TIMERFD_GETTIME        = 87
	SYS_UTIMENSAT              = 88
	SYS_ACCT                   = 89
	SYS_CAPGET                 = 90
	SYS_CAPSET                 = 91
	SYS_PERSONALITY            = 92
	SYS_EXIT                   = 93
	SYS_EXIT_GROUP             = 94
	SYS_WAITID                 = 95
	SYS_SET_TID_ADDRESS        = 96
	SYS_UNSHARE                = 97
	SYS_FUTEX                  = 98
	SYS_SET_ROBUST_LIST        = 99
	SYS_GET_ROBUST_LIST        = 100
	SYS_NANOSLEEP              = 101
	SYS_GETITIMER              = 102
	SYS_SETITIMER              = 103
	SYS_KEXEC_LOAD             = 104
	SYS_INIT_MODULE            = 105
	SYS_DELETE_MODULE          = 106
	SYS_TIMER_CREATE           = 107
	SYS_TIMER_GETTIME          = 108
	SYS_TIMER_GETOVERRUN       = 109
	SYS_TIMER_SETTIME          = 110
	SYS_TIMER_DELETE           = 111
	SYS_CLOCK_SETTIME          = 112
	SYS_CLOCK_GETTIME          = 113
	SYS_CLOCK_GETRES           = 114
	SYS_CLOCK_NANOSLEEP        = 115
	SYS_SYSLOG                 = 116
	SYS_PTRACE                 = 117
	SYS_SCHED_SETPARAM         = 118
	SYS_SCHED_SETSCHEDULER     = 119
	SYS_SCHED_GETSCHEDULER     = 120
	SYS_SCHED_GETPARAM         = 121
	SYS_SCHED_SETAFFINITY      = 122
	SYS_SCHED_GETAFFINITY      = 123
	SYS_SCHED_YIELD            = 124
	SYS_SCHED_GET_PRIORITY_MAX = 125
	SYS_SCHED_GET_PRIORITY_MIN = 126
	SYS_SCHED_RR_GET_INTERVAL  = 127
	SYS_RESTART_SYSCALL        = 128
	SYS_KILL                   = 129
	SYS_TKILL                  = 130
	SYS_TGKILL                 = 131
	SYS_SIGALTSTACK            = 132
	SYS_RT_SIGSUSPEND          = 133
	SYS_RT_SIGACTION           = 134
	SYS_RT_SIGPROCMASK         = 135
	SYS_RT_SIGPENDING          = 136
	SYS_RT_SIGTIMEDWAIT        = 137
	SYS_RT_SIGQUEUEINFO        = 138
	SYS_RT_SIGRETURN           = 139
	SYS_SETPRIORITY            = 140
	SYS_GETPRIORITY            = 141
	SYS_REBOOT                 = 142
	SYS_SETREGID               = 143
	SYS_SETGID                 = 144
	SYS_SETREUID               = 145
	SYS_SETUID                 = 146
	SYS_SETRESUID              = 147
	SYS_GETRESUID              = 148
	SYS_SETRESGID              = 149
	SYS_GETRESGID              = 150
	SYS_SETFSUID               = 151
	SYS_SETFSGID               = 152
	SYS_TIMES                  = 153
	SYS_SETPGID                = 154
	SYS_GETPGID                = 155
	SYS_GETSID                 = 156
	SYS_SETSID                 = 157
	SYS_GETGROUPS              = 158
	SYS_SETGROUPS              = 159
	SYS_UNAME                  = 160
	SYS_SETHOSTNAME            = 161
	SYS_SETDOMAINNAME          = 162
	SYS_GETRLIMIT              = 163
	SYS_SETRLIMIT              = 164
	SYS_GETRUSAGE              = 165
	SYS_UMASK                  = 166
	SYS_PRCTL                  = 167
	SYS_GETCPU                 = 168
	SYS_GETTIMEOFDAY           = 169
	SYS_SETTIMEOFDAY           = 170
	SYS_ADJTIMEX               = 171
	SYS_GETPID                 = 172
	SYS_GETPPID                = 173
	SYS_GETUID                 = 174
	SYS_GETEUID                = 175
	SYS_GETGID                 = 176
	SYS_GETEGID                = 177
	SYS_GETTID                 = 178
	SYS_SYSINFO                = 179
	SYS_MQ_OPEN                = 180
	SYS_MQ_UNLINK              = 181
	SYS_MQ_TIMEDSEND           = 182
	SYS_MQ_TIMEDRECEIVE        = 183
	SYS_MQ_NOTIFY              = 184
	SYS_MQ_GETSETATTR          = 185
	SYS_MSGGET                 = 186
	SYS_MSGCTL                 = 187
	SYS_MSGRCV                 = 188
	SYS_MSGSND                 = 189
	SYS_SEMGET                 = 190
	SYS_SEMCTL                 = 191
	SYS_SEMTIMEDOP             = 192
	SYS_SEMOP                  = 193
	SYS_SHMGET                 = 194
	SYS_SHMCTL                 = 195
	SYS_SHMAT                  = 196
	SYS_SHMDT                  = 197
	SYS_SOCKET                 = 198
	SYS_SOCKETPAIR             = 199
	SYS_BIND                   = 200
	SYS_LISTEN                 = 201
	SYS_ACCEPT                 = 202
	SYS_CONNECT                = 203
	SYS_GETSOCKNAME            = 204
	SYS_GETPEERNAME            = 205
	SYS_SENDTO                 = 206
	SYS_RECVFROM               = 207
	SYS_SETSOCKOPT             = 208
	SYS_GETSOCKOPT             = 209
	SYS_SHUTDOWN               = 210
	SYS_SENDMSG                = 211
	SYS_RECVMSG                = 212
	SYS_READAHEAD              = 213
	SYS_BRK                    = 214
	SYS_MUNMAP                 = 215
	SYS_MREMAP                 = 216
	SYS_ADD_KEY                = 217
	SYS_REQUEST_KEY            = 218
	SYS_KEYCTL                 = 219
	SYS_CLONE                  = 220
	SYS_EXECVE                 = 221
	SYS_MMAP                   = 222
	SYS_FADVISE64              = 223
	SYS_SWAPON                 = 224
	SYS_SWAPOFF                = 225
	SYS_MPROTECT               = 226
	SYS_MSYNC                  = 227
	SYS_MLOCK                  = 228
	SYS_MUNLOCK                = 229
	SYS_MLOCKALL               = 230
	SYS_MUNLOCKALL             = 231
	SYS_MINCORE                = 232
	SYS_MADVISE                = 233
	SYS_REMAP_FILE_PAGES       = 234
	SYS_MBIND                  = 235
	SYS_GET_MEMPOLICY          = 236
	SYS_SET_MEMPOLICY          = 237
	SYS_MIGRATE_PAGES          = 238
	SYS_MOVE_PAGES             = 239
	SYS_RT_TGSIGQUEUEINFO      = 240
	SYS_PERF_EVENT_OPEN        = 241
	SYS_ACCEPT4                = 242
	SYS_RECVMMSG               = 243
	SYS_ARCH_SPECIFIC_SYSCALL  = 244
	SYS_WAIT4                  = 260
	SYS_PRLIMIT64              = 261
	SYS_FANOTIFY_INIT          = 262
	SYS_FANOTIFY_MARK          = 263
	SYS_NAME_TO_HANDLE_AT      = 264
	SYS_OPEN_BY_HANDLE_AT      = 265
	SYS_CLOCK_ADJTIME          = 266
	SYS_SYNCFS                 = 267
	SYS_SETNS                  = 268
	SYS_SENDMMSG               = 269
	SYS_PROCESS_VM_READV       = 270
	SYS_PROCESS_VM_WRITEV      = 271
	SYS_KCMP                   = 272
	SYS_FINIT_MODULE           = 273
	SYS_SCHED_SETATTR          = 274
	SYS_SCHED_GETATTR          = 275
	SYS_RENAMEAT2              = 276
	SYS_SECCOMP                = 277
	SYS_GETRANDOM              = 278
	SYS_MEMFD_CREATE           = 279
	SYS_BPF                    = 280
	SYS_EXECVEAT               = 281
	SYS_USERFAULTFD            = 282
	SYS_MEMBARRIER             = 283
	SYS_MLOCK2                 = 284
	SYS_COPY_FILE_RANGE        = 285
	SYS_PREADV2                = 286
	SYS_PWRITEV2               = 287
	SYS_PKEY_MPROTECT          = 288
	SYS_PKEY_ALLOC             = 289
	SYS_PKEY_FREE              = 290
	SYS_STATX                  = 291
	SYS_IO_PGETEVENTS          = 292
	SYS_RSEQ                   = 293
	SYS_KEXEC_FILE_LOAD        = 294
	SYS_PIDFD_SEND_SIGNAL      = 424
	SYS_IO_URING_SETUP         = 425
	SYS_IO_URING_ENTER         = 426
	SYS_IO_URING_REGISTER      = 427
	SYS_OPEN_TREE              = 428
	SYS_MOVE_MOUNT             = 429
	SYS_FSOPEN                 = 430
	SYS_FSCONFIG               = 431
	SYS_FSMOUNT                = 432
	SYS_FSPICK                 = 433
<<<<<<< HEAD
=======
	SYS_PIDFD_OPEN             = 434
>>>>>>> 8c76fd62
)<|MERGE_RESOLUTION|>--- conflicted
+++ resolved
@@ -296,8 +296,5 @@
 	SYS_FSCONFIG               = 431
 	SYS_FSMOUNT                = 432
 	SYS_FSPICK                 = 433
-<<<<<<< HEAD
-=======
 	SYS_PIDFD_OPEN             = 434
->>>>>>> 8c76fd62
 )