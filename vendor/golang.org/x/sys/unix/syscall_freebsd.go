--- conflicted
+++ resolved
@@ -36,11 +36,8 @@
 // INO64_FIRST from /usr/src/lib/libc/sys/compat-ino64.h
 const _ino64First = 1200031
 
-<<<<<<< HEAD
-=======
 //sys	sysctl(mib []_C_int, old *byte, oldlen *uintptr, new *byte, newlen uintptr) (err error) = SYS___SYSCTL
 
->>>>>>> 8c76fd62
 func supportsABI(ver uint32) bool {
 	osreldateOnce.Do(func() { osreldate, _ = SysctlUint32("kern.osreldate") })
 	return osreldate >= ver
@@ -206,46 +203,6 @@
 
 //sys   ioctl(fd int, req uint, arg uintptr) (err error)
 
-<<<<<<< HEAD
-// ioctl itself should not be exposed directly, but additional get/set
-// functions for specific types are permissible.
-
-// IoctlSetInt performs an ioctl operation which sets an integer value
-// on fd, using the specified request number.
-func IoctlSetInt(fd int, req uint, value int) error {
-	return ioctl(fd, req, uintptr(value))
-}
-
-func ioctlSetWinsize(fd int, req uint, value *Winsize) error {
-	return ioctl(fd, req, uintptr(unsafe.Pointer(value)))
-}
-
-func ioctlSetTermios(fd int, req uint, value *Termios) error {
-	return ioctl(fd, req, uintptr(unsafe.Pointer(value)))
-}
-
-// IoctlGetInt performs an ioctl operation which gets an integer value
-// from fd, using the specified request number.
-func IoctlGetInt(fd int, req uint) (int, error) {
-	var value int
-	err := ioctl(fd, req, uintptr(unsafe.Pointer(&value)))
-	return value, err
-}
-
-func IoctlGetWinsize(fd int, req uint) (*Winsize, error) {
-	var value Winsize
-	err := ioctl(fd, req, uintptr(unsafe.Pointer(&value)))
-	return &value, err
-}
-
-func IoctlGetTermios(fd int, req uint) (*Termios, error) {
-	var value Termios
-	err := ioctl(fd, req, uintptr(unsafe.Pointer(&value)))
-	return &value, err
-}
-
-=======
->>>>>>> 8c76fd62
 func Uname(uname *Utsname) error {
 	mib := []_C_int{CTL_KERN, KERN_OSTYPE}
 	n := unsafe.Sizeof(uname.Sysname)
@@ -576,7 +533,6 @@
 func PtraceLwpEvents(pid int, enable int) (err error) {
 	return ptrace(PTRACE_LWPEVENTS, pid, 0, enable)
 }
-<<<<<<< HEAD
 
 func PtraceLwpInfo(pid int, info uintptr) (err error) {
 	return ptrace(PTRACE_LWPINFO, pid, info, int(unsafe.Sizeof(PtraceLwpInfoStruct{})))
@@ -602,33 +558,6 @@
 	return ptrace(PTRACE_SETREGS, pid, uintptr(unsafe.Pointer(regs)), 0)
 }
 
-=======
-
-func PtraceLwpInfo(pid int, info uintptr) (err error) {
-	return ptrace(PTRACE_LWPINFO, pid, info, int(unsafe.Sizeof(PtraceLwpInfoStruct{})))
-}
-
-func PtracePeekData(pid int, addr uintptr, out []byte) (count int, err error) {
-	return PtraceIO(PIOD_READ_D, pid, addr, out, SizeofLong)
-}
-
-func PtracePeekText(pid int, addr uintptr, out []byte) (count int, err error) {
-	return PtraceIO(PIOD_READ_I, pid, addr, out, SizeofLong)
-}
-
-func PtracePokeData(pid int, addr uintptr, data []byte) (count int, err error) {
-	return PtraceIO(PIOD_WRITE_D, pid, addr, data, SizeofLong)
-}
-
-func PtracePokeText(pid int, addr uintptr, data []byte) (count int, err error) {
-	return PtraceIO(PIOD_WRITE_I, pid, addr, data, SizeofLong)
-}
-
-func PtraceSetRegs(pid int, regs *Reg) (err error) {
-	return ptrace(PTRACE_SETREGS, pid, uintptr(unsafe.Pointer(regs)), 0)
-}
-
->>>>>>> 8c76fd62
 func PtraceSingleStep(pid int) (err error) {
 	return ptrace(PTRACE_SINGLESTEP, pid, 1, 0)
 }
