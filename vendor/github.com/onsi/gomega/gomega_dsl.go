--- conflicted
+++ resolved
@@ -24,11 +24,7 @@
 	"github.com/onsi/gomega/types"
 )
 
-<<<<<<< HEAD
-const GOMEGA_VERSION = "1.6.0"
-=======
 const GOMEGA_VERSION = "1.7.0"
->>>>>>> 8c76fd62
 
 const nilFailHandlerPanic = `You are trying to make an assertion, but Gomega's fail handler is nil.
 If you're using Ginkgo then you probably forgot to put your assertion in an It().
@@ -159,11 +155,7 @@
 //    ExpectWithOffset(1, "foo").To(Equal("foo"))
 //
 // Unlike `Expect` and `Ω`, `ExpectWithOffset` takes an additional integer argument
-<<<<<<< HEAD
-// this is used to modify the call-stack offset when computing line numbers.
-=======
 // that is used to modify the call-stack offset when computing line numbers.
->>>>>>> 8c76fd62
 //
 // This is most useful in helper functions that make assertions.  If you want Gomega's
 // error message to refer to the calling line in the test (as opposed to the line in the helper function)
